use std::fmt;
use std::fmt::{Debug, Display};
use std::ops::Range;
use std::slice::Iter;

use approx::{AbsDiffEq, RelativeEq};
#[cfg(feature = "serde")]
use serde::{Deserialize, Serialize};

use crate::linalg::basic::arrays::{
    Array, Array2, ArrayView1, ArrayView2, MutArray, MutArrayView2,
};
use crate::linalg::traits::cholesky::CholeskyDecomposable;
use crate::linalg::traits::evd::EVDDecomposable;
use crate::linalg::traits::lu::LUDecomposable;
use crate::linalg::traits::qr::QRDecomposable;
use crate::linalg::traits::stats::{MatrixPreprocessing, MatrixStats};
use crate::linalg::traits::svd::SVDDecomposable;
use crate::numbers::basenum::Number;
use crate::numbers::realnum::RealNumber;

use crate::error::Failed;

/// Dense matrix
#[cfg_attr(feature = "serde", derive(Serialize, Deserialize))]
#[derive(Debug, Clone)]
pub struct DenseMatrix<T> {
    ncols: usize,
    nrows: usize,
    values: Vec<T>,
    column_major: bool,
}

/// View on dense matrix
#[derive(Debug, Clone)]
pub struct DenseMatrixView<'a, T: Debug + Display + Copy + Sized> {
    values: &'a [T],
    stride: usize,
    nrows: usize,
    ncols: usize,
    column_major: bool,
}

/// Mutable view on dense matrix
#[derive(Debug)]
pub struct DenseMatrixMutView<'a, T: Debug + Display + Copy + Sized> {
    values: &'a mut [T],
    stride: usize,
    nrows: usize,
    ncols: usize,
    column_major: bool,
}

impl<'a, T: Debug + Display + Copy + Sized> DenseMatrixView<'a, T> {
    fn new(
        m: &'a DenseMatrix<T>,
        vrows: Range<usize>,
        vcols: Range<usize>,
    ) -> Result<Self, Failed> {
        if m.is_valid_view(m.shape().0, m.shape().1, &vrows, &vcols) {
            Err(Failed::input(
                "The specified view is outside of the matrix range",
            ))
        } else {
            let (start, end, stride) =
                m.stride_range(m.shape().0, m.shape().1, &vrows, &vcols, m.column_major);

            Ok(DenseMatrixView {
                values: &m.values[start..end],
                stride,
                nrows: vrows.end - vrows.start,
                ncols: vcols.end - vcols.start,
                column_major: m.column_major,
            })
        }
    }

    fn iter<'b>(&'b self, axis: u8) -> Box<dyn Iterator<Item = &'b T> + 'b> {
        assert!(
            axis == 1 || axis == 0,
            "For two dimensional array `axis` should be either 0 or 1"
        );
        match axis {
            0 => Box::new(
                (0..self.nrows).flat_map(move |r| (0..self.ncols).map(move |c| self.get((r, c)))),
            ),
            _ => Box::new(
                (0..self.ncols).flat_map(move |c| (0..self.nrows).map(move |r| self.get((r, c)))),
            ),
        }
    }
}

impl<'a, T: Debug + Display + Copy + Sized> fmt::Display for DenseMatrixView<'a, T> {
    fn fmt(&self, f: &mut fmt::Formatter<'_>) -> fmt::Result {
        writeln!(
            f,
            "DenseMatrix: nrows: {:?}, ncols: {:?}",
            self.nrows, self.ncols
        )?;
        writeln!(f, "column_major: {:?}", self.column_major)?;
        self.display(f)
    }
}

impl<'a, T: Debug + Display + Copy + Sized> DenseMatrixMutView<'a, T> {
    fn new(
        m: &'a mut DenseMatrix<T>,
        vrows: Range<usize>,
        vcols: Range<usize>,
    ) -> Result<Self, Failed> {
        if m.is_valid_view(m.shape().0, m.shape().1, &vrows, &vcols) {
            Err(Failed::input(
                "The specified view is outside of the matrix range",
            ))
        } else {
            let (start, end, stride) =
                m.stride_range(m.shape().0, m.shape().1, &vrows, &vcols, m.column_major);

            Ok(DenseMatrixMutView {
                values: &mut m.values[start..end],
                stride,
                nrows: vrows.end - vrows.start,
                ncols: vcols.end - vcols.start,
                column_major: m.column_major,
            })
        }
    }

    fn iter<'b>(&'b self, axis: u8) -> Box<dyn Iterator<Item = &'b T> + 'b> {
        assert!(
            axis == 1 || axis == 0,
            "For two dimensional array `axis` should be either 0 or 1"
        );
        match axis {
            0 => Box::new(
                (0..self.nrows).flat_map(move |r| (0..self.ncols).map(move |c| self.get((r, c)))),
            ),
            _ => Box::new(
                (0..self.ncols).flat_map(move |c| (0..self.nrows).map(move |r| self.get((r, c)))),
            ),
        }
    }

    fn iter_mut<'b>(&'b mut self, axis: u8) -> Box<dyn Iterator<Item = &mut T> + 'b> {
        let column_major = self.column_major;
        let stride = self.stride;
        let ptr = self.values.as_mut_ptr();
        match axis {
            0 => Box::new((0..self.nrows).flat_map(move |r| {
                (0..self.ncols).map(move |c| unsafe {
                    &mut *ptr.add(if column_major {
                        r + c * stride
                    } else {
                        r * stride + c
                    })
                })
            })),
            _ => Box::new((0..self.ncols).flat_map(move |c| {
                (0..self.nrows).map(move |r| unsafe {
                    &mut *ptr.add(if column_major {
                        r + c * stride
                    } else {
                        r * stride + c
                    })
                })
            })),
        }
    }
}

impl<'a, T: Debug + Display + Copy + Sized> fmt::Display for DenseMatrixMutView<'a, T> {
    fn fmt(&self, f: &mut fmt::Formatter<'_>) -> fmt::Result {
        writeln!(
            f,
            "DenseMatrix: nrows: {:?}, ncols: {:?}",
            self.nrows, self.ncols
        )?;
        writeln!(f, "column_major: {:?}", self.column_major)?;
        self.display(f)
    }
}

impl<T: Debug + Display + Copy + Sized> DenseMatrix<T> {
    /// Create new instance of `DenseMatrix` without copying data.
    /// `values` should be in column-major order.
    pub fn new(
        nrows: usize,
        ncols: usize,
        values: Vec<T>,
        column_major: bool,
    ) -> Result<Self, Failed> {
        let data_len = values.len();
        if nrows * ncols != values.len() {
            Err(Failed::input(&format!(
                "The specified shape: (cols: {ncols}, rows: {nrows}) does not align with data len: {data_len}"
            )))
        } else {
            Ok(DenseMatrix {
                ncols,
                nrows,
                values,
                column_major,
            })
        }
    }

    /// New instance of `DenseMatrix` from 2d array.
<<<<<<< HEAD
    pub fn from_2d_array(values: &[&[T]]) -> Result<Self, Failed> {
        DenseMatrix::from_2d_vec(&values.iter().map(|row| Vec::from(*row)).collect())
    }

    /// New instance of `DenseMatrix` from 2d vector.
    pub fn from_2d_vec(values: &Vec<Vec<T>>) -> Result<Self, Failed> {
        if values.is_empty() || values[0].is_empty() {
            Err(Failed::input(
                "The 2d vec provided is empty; cannot instantiate the matrix",
            ))
        } else {
            let nrows = values.len();
            let ncols = values
                .first()
                .unwrap_or_else(|| {
                    panic!("Invalid state: Cannot create 2d matrix from an empty vector")
                })
                .len();
            let mut m_values = Vec::with_capacity(nrows * ncols);

            for c in 0..ncols {
                for r in values.iter().take(nrows) {
                    m_values.push(r[c])
                }
=======
    pub fn from_2d_array(values: &[&[T]]) -> Self {
        DenseMatrix::from_2d_vec(&values.iter().map(|row| Vec::from(*row)).collect::<Vec<_>>())
    }

    /// New instance of `DenseMatrix` from 2d vector.
    pub fn from_2d_vec(values: &[Vec<T>]) -> Self {
        let nrows = values.len();
        let ncols = values
            .first()
            .unwrap_or_else(|| panic!("Cannot create 2d matrix from an empty vector"))
            .len();
        let mut m_values = Vec::with_capacity(nrows * ncols);

        for c in 0..ncols {
            for r in values.iter().take(nrows) {
                m_values.push(r[c])
>>>>>>> 80a93c1a
            }

            DenseMatrix::new(nrows, ncols, m_values, true)
        }
    }

    /// Iterate over values of matrix
    pub fn iter(&self) -> Iter<'_, T> {
        self.values.iter()
    }

    ///  Check if the size of the requested view is bounded to matrix rows/cols count
    fn is_valid_view(
        &self,
        n_rows: usize,
        n_cols: usize,
        vrows: &Range<usize>,
        vcols: &Range<usize>,
    ) -> bool {
        !(vrows.end <= n_rows
            && vcols.end <= n_cols
            && vrows.start <= n_rows
            && vcols.start <= n_cols)
    }

    ///  Compute the range of the requested view: start, end, size of the slice
    fn stride_range(
        &self,
        n_rows: usize,
        n_cols: usize,
        vrows: &Range<usize>,
        vcols: &Range<usize>,
        column_major: bool,
    ) -> (usize, usize, usize) {
        let (start, end, stride) = if column_major {
            (
                vrows.start + vcols.start * n_rows,
                vrows.end + (vcols.end - 1) * n_rows,
                n_rows,
            )
        } else {
            (
                vrows.start * n_cols + vcols.start,
                (vrows.end - 1) * n_cols + vcols.end,
                n_cols,
            )
        };
        (start, end, stride)
    }
}

impl<T: Debug + Display + Copy + Sized> fmt::Display for DenseMatrix<T> {
    fn fmt(&self, f: &mut fmt::Formatter<'_>) -> fmt::Result {
        writeln!(
            f,
            "DenseMatrix: nrows: {:?}, ncols: {:?}",
            self.nrows, self.ncols
        )?;
        writeln!(f, "column_major: {:?}", self.column_major)?;
        self.display(f)
    }
}

impl<T: Debug + Display + Copy + Sized + PartialEq> PartialEq for DenseMatrix<T> {
    fn eq(&self, other: &Self) -> bool {
        if self.ncols != other.ncols || self.nrows != other.nrows {
            return false;
        }

        let len = self.values.len();
        let other_len = other.values.len();

        if len != other_len {
            return false;
        }

        match self.column_major == other.column_major {
            true => self
                .values
                .iter()
                .zip(other.values.iter())
                .all(|(&v1, v2)| v1.eq(v2)),
            false => self
                .iterator(0)
                .zip(other.iterator(0))
                .all(|(&v1, v2)| v1.eq(v2)),
        }
    }
}

impl<T: Number + RealNumber + AbsDiffEq> AbsDiffEq for DenseMatrix<T>
where
    T::Epsilon: Copy,
{
    type Epsilon = T::Epsilon;

    fn default_epsilon() -> T::Epsilon {
        T::default_epsilon()
    }

    // equality in differences in absolute values, according to an epsilon
    fn abs_diff_eq(&self, other: &Self, epsilon: T::Epsilon) -> bool {
        if self.ncols != other.ncols || self.nrows != other.nrows {
            false
        } else {
            self.values
                .iter()
                .zip(other.values.iter())
                .all(|(v1, v2)| T::abs_diff_eq(v1, v2, epsilon))
        }
    }
}

impl<T: Number + RealNumber + RelativeEq> RelativeEq for DenseMatrix<T>
where
    T::Epsilon: Copy,
{
    fn default_max_relative() -> T::Epsilon {
        T::default_max_relative()
    }

    fn relative_eq(&self, other: &Self, epsilon: T::Epsilon, max_relative: T::Epsilon) -> bool {
        if self.ncols != other.ncols || self.nrows != other.nrows {
            false
        } else {
            self.iterator(0)
                .zip(other.iterator(0))
                .all(|(v1, v2)| T::relative_eq(v1, v2, epsilon, max_relative))
        }
    }
}

impl<T: Debug + Display + Copy + Sized> Array<T, (usize, usize)> for DenseMatrix<T> {
    fn get(&self, pos: (usize, usize)) -> &T {
        let (row, col) = pos;

        if row >= self.nrows || col >= self.ncols {
            panic!(
                "Invalid index ({},{}) for {}x{} matrix",
                row, col, self.nrows, self.ncols
            );
        }
        if self.column_major {
            &self.values[col * self.nrows + row]
        } else {
            &self.values[col + self.ncols * row]
        }
    }

    fn shape(&self) -> (usize, usize) {
        (self.nrows, self.ncols)
    }

    fn is_empty(&self) -> bool {
        self.ncols > 0 && self.nrows > 0
    }

    fn iterator<'b>(&'b self, axis: u8) -> Box<dyn Iterator<Item = &'b T> + 'b> {
        assert!(
            axis == 1 || axis == 0,
            "For two dimensional array `axis` should be either 0 or 1"
        );
        match axis {
            0 => Box::new(
                (0..self.nrows).flat_map(move |r| (0..self.ncols).map(move |c| self.get((r, c)))),
            ),
            _ => Box::new(
                (0..self.ncols).flat_map(move |c| (0..self.nrows).map(move |r| self.get((r, c)))),
            ),
        }
    }
}

impl<T: Debug + Display + Copy + Sized> MutArray<T, (usize, usize)> for DenseMatrix<T> {
    fn set(&mut self, pos: (usize, usize), x: T) {
        if self.column_major {
            self.values[pos.1 * self.nrows + pos.0] = x;
        } else {
            self.values[pos.1 + pos.0 * self.ncols] = x;
        }
    }

    fn iterator_mut<'b>(&'b mut self, axis: u8) -> Box<dyn Iterator<Item = &'b mut T> + 'b> {
        let ptr = self.values.as_mut_ptr();
        let column_major = self.column_major;
        let (nrows, ncols) = self.shape();
        match axis {
            0 => Box::new((0..self.nrows).flat_map(move |r| {
                (0..self.ncols).map(move |c| unsafe {
                    &mut *ptr.add(if column_major {
                        r + c * nrows
                    } else {
                        r * ncols + c
                    })
                })
            })),
            _ => Box::new((0..self.ncols).flat_map(move |c| {
                (0..self.nrows).map(move |r| unsafe {
                    &mut *ptr.add(if column_major {
                        r + c * nrows
                    } else {
                        r * ncols + c
                    })
                })
            })),
        }
    }
}

impl<T: Debug + Display + Copy + Sized> ArrayView2<T> for DenseMatrix<T> {}

impl<T: Debug + Display + Copy + Sized> MutArrayView2<T> for DenseMatrix<T> {}

impl<T: Debug + Display + Copy + Sized> Array2<T> for DenseMatrix<T> {
    fn get_row<'a>(&'a self, row: usize) -> Box<dyn ArrayView1<T> + 'a> {
        Box::new(DenseMatrixView::new(self, row..row + 1, 0..self.ncols).unwrap())
    }

    fn get_col<'a>(&'a self, col: usize) -> Box<dyn ArrayView1<T> + 'a> {
        Box::new(DenseMatrixView::new(self, 0..self.nrows, col..col + 1).unwrap())
    }

    fn slice<'a>(&'a self, rows: Range<usize>, cols: Range<usize>) -> Box<dyn ArrayView2<T> + 'a> {
        Box::new(DenseMatrixView::new(self, rows, cols).unwrap())
    }

    fn slice_mut<'a>(
        &'a mut self,
        rows: Range<usize>,
        cols: Range<usize>,
    ) -> Box<dyn MutArrayView2<T> + 'a>
    where
        Self: Sized,
    {
        Box::new(DenseMatrixMutView::new(self, rows, cols).unwrap())
    }

    // private function so for now assume infalible
    fn fill(nrows: usize, ncols: usize, value: T) -> Self {
        DenseMatrix::new(nrows, ncols, vec![value; nrows * ncols], true).unwrap()
    }

    // private function so for now assume infalible
    fn from_iterator<I: Iterator<Item = T>>(iter: I, nrows: usize, ncols: usize, axis: u8) -> Self {
        DenseMatrix::new(nrows, ncols, iter.collect(), axis != 0).unwrap()
    }

    fn transpose(&self) -> Self {
        let mut m = self.clone();
        m.ncols = self.nrows;
        m.nrows = self.ncols;
        m.column_major = !self.column_major;
        m
    }
}

impl<T: Number + RealNumber> QRDecomposable<T> for DenseMatrix<T> {}
impl<T: Number + RealNumber> CholeskyDecomposable<T> for DenseMatrix<T> {}
impl<T: Number + RealNumber> EVDDecomposable<T> for DenseMatrix<T> {}
impl<T: Number + RealNumber> LUDecomposable<T> for DenseMatrix<T> {}
impl<T: Number + RealNumber> SVDDecomposable<T> for DenseMatrix<T> {}

impl<'a, T: Debug + Display + Copy + Sized> Array<T, (usize, usize)> for DenseMatrixView<'a, T> {
    fn get(&self, pos: (usize, usize)) -> &T {
        if self.column_major {
            &self.values[pos.0 + pos.1 * self.stride]
        } else {
            &self.values[pos.0 * self.stride + pos.1]
        }
    }

    fn shape(&self) -> (usize, usize) {
        (self.nrows, self.ncols)
    }

    fn is_empty(&self) -> bool {
        self.nrows * self.ncols > 0
    }

    fn iterator<'b>(&'b self, axis: u8) -> Box<dyn Iterator<Item = &'b T> + 'b> {
        self.iter(axis)
    }
}

impl<'a, T: Debug + Display + Copy + Sized> Array<T, usize> for DenseMatrixView<'a, T> {
    fn get(&self, i: usize) -> &T {
        if self.nrows == 1 {
            if self.column_major {
                &self.values[i * self.stride]
            } else {
                &self.values[i]
            }
        } else if self.ncols == 1 || (!self.column_major && self.nrows == 1) {
            if self.column_major {
                &self.values[i]
            } else {
                &self.values[i * self.stride]
            }
        } else {
            panic!("This is neither a column nor a row");
        }
    }

    fn shape(&self) -> usize {
        if self.nrows == 1 {
            self.ncols
        } else if self.ncols == 1 {
            self.nrows
        } else {
            panic!("This is neither a column nor a row");
        }
    }

    fn is_empty(&self) -> bool {
        self.nrows * self.ncols > 0
    }

    fn iterator<'b>(&'b self, axis: u8) -> Box<dyn Iterator<Item = &'b T> + 'b> {
        self.iter(axis)
    }
}

impl<'a, T: Debug + Display + Copy + Sized> ArrayView2<T> for DenseMatrixView<'a, T> {}

impl<'a, T: Debug + Display + Copy + Sized> ArrayView1<T> for DenseMatrixView<'a, T> {}

impl<'a, T: Debug + Display + Copy + Sized> Array<T, (usize, usize)> for DenseMatrixMutView<'a, T> {
    fn get(&self, pos: (usize, usize)) -> &T {
        if self.column_major {
            &self.values[pos.0 + pos.1 * self.stride]
        } else {
            &self.values[pos.0 * self.stride + pos.1]
        }
    }

    fn shape(&self) -> (usize, usize) {
        (self.nrows, self.ncols)
    }

    fn is_empty(&self) -> bool {
        self.nrows * self.ncols > 0
    }

    fn iterator<'b>(&'b self, axis: u8) -> Box<dyn Iterator<Item = &'b T> + 'b> {
        self.iter(axis)
    }
}

impl<'a, T: Debug + Display + Copy + Sized> MutArray<T, (usize, usize)>
    for DenseMatrixMutView<'a, T>
{
    fn set(&mut self, pos: (usize, usize), x: T) {
        if self.column_major {
            self.values[pos.0 + pos.1 * self.stride] = x;
        } else {
            self.values[pos.0 * self.stride + pos.1] = x;
        }
    }

    fn iterator_mut<'b>(&'b mut self, axis: u8) -> Box<dyn Iterator<Item = &'b mut T> + 'b> {
        self.iter_mut(axis)
    }
}

impl<'a, T: Debug + Display + Copy + Sized> MutArrayView2<T> for DenseMatrixMutView<'a, T> {}

impl<'a, T: Debug + Display + Copy + Sized> ArrayView2<T> for DenseMatrixMutView<'a, T> {}

impl<T: RealNumber> MatrixStats<T> for DenseMatrix<T> {}

impl<T: RealNumber> MatrixPreprocessing<T> for DenseMatrix<T> {}

#[cfg(test)]
mod tests {
    use super::*;
    use approx::relative_eq;

    #[test]
    fn test_instantiate_from_2d() {
        let x = DenseMatrix::from_2d_array(&[&[1., 2., 3.], &[4., 5., 6.], &[7., 8., 9.]]);
        assert!(x.is_ok());
    }
    #[test]
    fn test_instantiate_from_2d_empty() {
        let input: &[&[f64]] = &[&[]];
        let x = DenseMatrix::from_2d_array(input);
        assert!(x.is_err());
    }
    #[test]
    fn test_instantiate_from_2d_empty2() {
        let input: &[&[f64]] = &[&[], &[]];
        let x = DenseMatrix::from_2d_array(input);
        assert!(x.is_err());
    }
    #[test]
    fn test_instantiate_ok_view1() {
        let x = DenseMatrix::from_2d_array(&[&[1., 2., 3.], &[4., 5., 6.], &[7., 8., 9.]]).unwrap();
        let v = DenseMatrixView::new(&x, 0..2, 0..2);
        assert!(v.is_ok());
    }
    #[test]
    fn test_instantiate_ok_view2() {
        let x = DenseMatrix::from_2d_array(&[&[1., 2., 3.], &[4., 5., 6.], &[7., 8., 9.]]).unwrap();
        let v = DenseMatrixView::new(&x, 0..3, 0..3);
        assert!(v.is_ok());
    }
    #[test]
    fn test_instantiate_ok_view3() {
        let x = DenseMatrix::from_2d_array(&[&[1., 2., 3.], &[4., 5., 6.], &[7., 8., 9.]]).unwrap();
        let v = DenseMatrixView::new(&x, 2..3, 0..3);
        assert!(v.is_ok());
    }
    #[test]
    fn test_instantiate_ok_view4() {
        let x = DenseMatrix::from_2d_array(&[&[1., 2., 3.], &[4., 5., 6.], &[7., 8., 9.]]).unwrap();
        let v = DenseMatrixView::new(&x, 3..3, 0..3);
        assert!(v.is_ok());
    }
    #[test]
    fn test_instantiate_err_view1() {
        let x = DenseMatrix::from_2d_array(&[&[1., 2., 3.], &[4., 5., 6.], &[7., 8., 9.]]).unwrap();
        let v = DenseMatrixView::new(&x, 3..4, 0..3);
        assert!(v.is_err());
    }
    #[test]
    fn test_instantiate_err_view2() {
        let x = DenseMatrix::from_2d_array(&[&[1., 2., 3.], &[4., 5., 6.], &[7., 8., 9.]]).unwrap();
        let v = DenseMatrixView::new(&x, 0..3, 3..4);
        assert!(v.is_err());
    }
    #[test]
    fn test_instantiate_err_view3() {
        let x = DenseMatrix::from_2d_array(&[&[1., 2., 3.], &[4., 5., 6.], &[7., 8., 9.]]).unwrap();
        let v = DenseMatrixView::new(&x, 0..3, 4..3);
        assert!(v.is_err());
    }
    #[test]
    fn test_display() {
        let x = DenseMatrix::from_2d_array(&[&[1., 2., 3.], &[4., 5., 6.], &[7., 8., 9.]]).unwrap();

        println!("{}", &x);
    }

    #[test]
    fn test_get_row_col() {
        let x = DenseMatrix::from_2d_array(&[&[1., 2., 3.], &[4., 5., 6.], &[7., 8., 9.]]).unwrap();

        assert_eq!(15.0, x.get_col(1).sum());
        assert_eq!(15.0, x.get_row(1).sum());
        assert_eq!(81.0, x.get_col(1).dot(&(*x.get_row(1))));
    }

    #[test]
    fn test_row_major() {
        let mut x = DenseMatrix::new(2, 3, vec![1, 2, 3, 4, 5, 6], false).unwrap();

        assert_eq!(5, *x.get_col(1).get(1));
        assert_eq!(7, x.get_col(1).sum());
        assert_eq!(5, *x.get_row(1).get(1));
        assert_eq!(15, x.get_row(1).sum());
        x.slice_mut(0..2, 1..2)
            .iterator_mut(0)
            .for_each(|v| *v += 2);
        assert_eq!(vec![1, 4, 3, 4, 7, 6], *x.values);
    }

    #[test]
    fn test_get_slice() {
        let x = DenseMatrix::from_2d_array(&[&[1, 2, 3], &[4, 5, 6], &[7, 8, 9], &[10, 11, 12]])
            .unwrap();

        assert_eq!(
            vec![4, 5, 6],
            DenseMatrix::from_slice(&(*x.slice(1..2, 0..3))).values
        );
        let second_row: Vec<i32> = x.slice(1..2, 0..3).iterator(0).copied().collect();
        assert_eq!(vec![4, 5, 6], second_row);
        let second_col: Vec<i32> = x.slice(0..3, 1..2).iterator(0).copied().collect();
        assert_eq!(vec![2, 5, 8], second_col);
    }

    #[test]
    fn test_iter_mut() {
        let mut x = DenseMatrix::from_2d_array(&[&[1, 2, 3], &[4, 5, 6], &[7, 8, 9]]).unwrap();

        assert_eq!(vec![1, 4, 7, 2, 5, 8, 3, 6, 9], x.values);
        // add +2 to some elements
        x.slice_mut(1..2, 0..3)
            .iterator_mut(0)
            .for_each(|v| *v += 2);
        assert_eq!(vec![1, 6, 7, 2, 7, 8, 3, 8, 9], x.values);
        // add +1 to some others
        x.slice_mut(0..3, 1..2)
            .iterator_mut(0)
            .for_each(|v| *v += 1);
        assert_eq!(vec![1, 6, 7, 3, 8, 9, 3, 8, 9], x.values);

        // rewrite matrix as indices of values per axis 1 (row-wise)
        x.iterator_mut(1).enumerate().for_each(|(a, b)| *b = a);
        assert_eq!(vec![0, 1, 2, 3, 4, 5, 6, 7, 8], x.values);
        // rewrite matrix as indices of values per axis 0 (column-wise)
        x.iterator_mut(0).enumerate().for_each(|(a, b)| *b = a);
        assert_eq!(vec![0, 3, 6, 1, 4, 7, 2, 5, 8], x.values);
        // rewrite some by slice
        x.slice_mut(0..3, 0..2)
            .iterator_mut(0)
            .enumerate()
            .for_each(|(a, b)| *b = a);
        assert_eq!(vec![0, 2, 4, 1, 3, 5, 2, 5, 8], x.values);
        x.slice_mut(0..2, 0..3)
            .iterator_mut(1)
            .enumerate()
            .for_each(|(a, b)| *b = a);
        assert_eq!(vec![0, 1, 4, 2, 3, 5, 4, 5, 8], x.values);
    }

    #[test]
    fn test_str_array() {
        let mut x =
            DenseMatrix::from_2d_array(&[&["1", "2", "3"], &["4", "5", "6"], &["7", "8", "9"]])
                .unwrap();

        assert_eq!(vec!["1", "4", "7", "2", "5", "8", "3", "6", "9"], x.values);
        x.iterator_mut(0).for_each(|v| *v = "str");
        assert_eq!(
            vec!["str", "str", "str", "str", "str", "str", "str", "str", "str"],
            x.values
        );
    }

    #[test]
    fn test_transpose() {
        let x = DenseMatrix::<&str>::from_2d_array(&[&["1", "2", "3"], &["4", "5", "6"]]).unwrap();

        assert_eq!(vec!["1", "4", "2", "5", "3", "6"], x.values);
        assert!(x.column_major);

        // transpose
        let x = x.transpose();
        assert_eq!(vec!["1", "4", "2", "5", "3", "6"], x.values);
        assert!(!x.column_major); // should change column_major
    }

    #[test]
    fn test_from_iterator() {
        let data = [1, 2, 3, 4, 5, 6];

        let m = DenseMatrix::from_iterator(data.iter(), 2, 3, 0);

        // make a vector into a 2x3 matrix.
        assert_eq!(
            vec![1, 2, 3, 4, 5, 6],
            m.values.iter().map(|e| **e).collect::<Vec<i32>>()
        );
        assert!(!m.column_major);
    }

    #[test]
    fn test_take() {
        let a = DenseMatrix::from_2d_array(&[&[1, 2, 3], &[4, 5, 6]]).unwrap();
        let b = DenseMatrix::from_2d_array(&[&[1, 2], &[3, 4], &[5, 6]]).unwrap();

        println!("{a}");
        // take column 0 and 2
        assert_eq!(vec![1, 3, 4, 6], a.take(&[0, 2], 1).values);
        println!("{b}");
        // take rows 0 and 2
        assert_eq!(vec![1, 2, 5, 6], b.take(&[0, 2], 0).values);
    }

    #[test]
    fn test_mut() {
        let a = DenseMatrix::from_2d_array(&[&[1.3, -2.1, 3.4], &[-4., -5.3, 6.1]]).unwrap();

        let a = a.abs();
        assert_eq!(vec![1.3, 4.0, 2.1, 5.3, 3.4, 6.1], a.values);

        let a = a.neg();
        assert_eq!(vec![-1.3, -4.0, -2.1, -5.3, -3.4, -6.1], a.values);
    }

    #[test]
    fn test_reshape() {
        let a = DenseMatrix::from_2d_array(&[&[1, 2, 3], &[4, 5, 6], &[7, 8, 9], &[10, 11, 12]])
            .unwrap();

        let a = a.reshape(2, 6, 0);
        assert_eq!(vec![1, 2, 3, 4, 5, 6, 7, 8, 9, 10, 11, 12], a.values);
        assert!(a.ncols == 6 && a.nrows == 2 && !a.column_major);

        let a = a.reshape(3, 4, 1);
        assert_eq!(vec![1, 2, 3, 4, 5, 6, 7, 8, 9, 10, 11, 12], a.values);
        assert!(a.ncols == 4 && a.nrows == 3 && a.column_major);
    }

    #[test]
    fn test_eq() {
        let a = DenseMatrix::from_2d_array(&[&[1., 2., 3.], &[4., 5., 6.]]).unwrap();
        let b = DenseMatrix::from_2d_array(&[&[1., 2., 3.], &[4., 5., 6.], &[7., 8., 9.]]).unwrap();
        let c = DenseMatrix::from_2d_array(&[
            &[1. + f32::EPSILON, 2., 3.],
            &[4., 5., 6. + f32::EPSILON],
        ])
        .unwrap();
        let d = DenseMatrix::from_2d_array(&[&[1. + 0.5, 2., 3.], &[4., 5., 6. + f32::EPSILON]])
            .unwrap();

        assert!(!relative_eq!(a, b));
        assert!(!relative_eq!(a, d));
        assert!(relative_eq!(a, c));
    }
}<|MERGE_RESOLUTION|>--- conflicted
+++ resolved
@@ -206,7 +206,6 @@
     }
 
     /// New instance of `DenseMatrix` from 2d array.
-<<<<<<< HEAD
     pub fn from_2d_array(values: &[&[T]]) -> Result<Self, Failed> {
         DenseMatrix::from_2d_vec(&values.iter().map(|row| Vec::from(*row)).collect())
     }
@@ -231,24 +230,6 @@
                 for r in values.iter().take(nrows) {
                     m_values.push(r[c])
                 }
-=======
-    pub fn from_2d_array(values: &[&[T]]) -> Self {
-        DenseMatrix::from_2d_vec(&values.iter().map(|row| Vec::from(*row)).collect::<Vec<_>>())
-    }
-
-    /// New instance of `DenseMatrix` from 2d vector.
-    pub fn from_2d_vec(values: &[Vec<T>]) -> Self {
-        let nrows = values.len();
-        let ncols = values
-            .first()
-            .unwrap_or_else(|| panic!("Cannot create 2d matrix from an empty vector"))
-            .len();
-        let mut m_values = Vec::with_capacity(nrows * ncols);
-
-        for c in 0..ncols {
-            for r in values.iter().take(nrows) {
-                m_values.push(r[c])
->>>>>>> 80a93c1a
             }
 
             DenseMatrix::new(nrows, ncols, m_values, true)
