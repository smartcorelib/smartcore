#![allow(
    clippy::type_complexity,
    clippy::too_many_arguments,
    clippy::many_single_char_names,
    clippy::unnecessary_wraps,
    clippy::upper_case_acronyms
)]
#![warn(missing_docs)]
#![warn(rustdoc::missing_doc_code_examples)]

//! # SmartCore
//!
//! Welcome to SmartCore, the most advanced machine learning library in Rust!
//!
//! SmartCore features various classification, regression and clustering algorithms including support vector machines, random forests, k-means and DBSCAN,
//! as well as tools for model selection and model evaluation.
//!
//! SmartCore is well integrated with a with wide variaty of libraries that provide support for large, multi-dimensional arrays and matrices. At this moment,
//! all Smartcore's algorithms work with ordinary Rust vectors, as well as matrices and vectors defined in these packages:
//! * [ndarray](https://docs.rs/ndarray)
//! * [nalgebra](https://docs.rs/nalgebra/)
//!
//! ## Getting Started
//!
//! To start using SmartCore simply add the following to your Cargo.toml file:
//! ```ignore
//! [dependencies]
//! smartcore = "0.2.0"
//! ```
//!
//! All machine learning algorithms in SmartCore are grouped into these broad categories:
//! * [Clustering](cluster/index.html), unsupervised clustering of unlabeled data.
//! * [Matrix Decomposition](decomposition/index.html), various methods for matrix decomposition.
//! * [Linear Models](linear/index.html), regression and classification methods where output is assumed to have linear relation to explanatory variables
//! * [Ensemble Models](ensemble/index.html), variety of regression and classification ensemble models
//! * [Tree-based Models](tree/index.html), classification and regression trees
//! * [Nearest Neighbors](neighbors/index.html), K Nearest Neighbors for classification and regression
//! * [Naive Bayes](naive_bayes/index.html), statistical classification technique based on Bayes Theorem
//! * [SVM](svm/index.html), support vector machines
//!
//!
//! For example, you can use this code to fit a [K Nearest Neighbors classifier](neighbors/knn_classifier/index.html) to a dataset that is defined as standard Rust vector:
//!
//! ```
//! // DenseMatrix defenition
//! use smartcore::linalg::dense::matrix::DenseMatrix;
//! // KNNClassifier
//! use smartcore::neighbors::knn_classifier::*;
//! // Various distance metrics
//! use smartcore::metrics::distance::*;
//!
//! // Turn Rust vectors with samples into a matrix
//! let x = DenseMatrix::from_2d_array(&[
//!    &[1., 2.],
//!    &[3., 4.],
//!    &[5., 6.],
//!    &[7., 8.],
//!    &[9., 10.]]);
//! // Our classes are defined as a Vector
//! let y = vec![2, 2, 2, 3, 3];
//!
//! // Train classifier
//! let knn = KNNClassifier::fit(&x, &y, Default::default()).unwrap();
//!
//! // Predict classes
//! let y_hat = knn.predict(&x).unwrap();
//! ```

/// Various algorithms and helper methods that are used elsewhere in SmartCore
pub mod algorithm;
pub mod api;
/// Algorithms for clustering of unlabeled data
pub mod cluster;
/// Various datasets
#[cfg(feature = "datasets")]
pub mod dataset;
/// Matrix decomposition algorithms
pub mod decomposition;
/// Ensemble methods, including Random Forest classifier and regressor
pub mod ensemble;
pub mod error;
/// Diverse collection of linear algebra abstractions and methods that power SmartCore algorithms
pub mod linalg;
/// Supervised classification and regression models that assume linear relationship between dependent and explanatory variables.
pub mod linear;
/// Helper methods and classes, including definitions of distance metrics
pub mod math;
/// Functions for assessing prediction error.
pub mod metrics;
pub mod model_selection;
///  Supervised learning algorithms based on applying the Bayes theorem with the independence assumptions between predictors
pub mod naive_bayes;
/// Supervised neighbors-based learning methods
pub mod neighbors;
pub mod num;
pub(crate) mod optimization;
/// Preprocessing utilities
pub mod preprocessing;
/// Reading in Data.
pub mod readers;
/// Support Vector Machines
pub mod svm;
/// Supervised tree-based learning methods
pub mod tree;
<<<<<<< HEAD
#[cfg(test)]
pub mod utils;
=======

pub(crate) mod rand;
>>>>>>> 764309e3
<|MERGE_RESOLUTION|>--- conflicted
+++ resolved
@@ -102,10 +102,7 @@
 pub mod svm;
 /// Supervised tree-based learning methods
 pub mod tree;
-<<<<<<< HEAD
 #[cfg(test)]
 pub mod utils;
-=======
 
-pub(crate) mod rand;
->>>>>>> 764309e3
+pub(crate) mod rand;