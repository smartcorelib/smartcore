//! # K-Means Clustering
//!
//! K-means clustering partitions data into k clusters in a way that data points in the same cluster are similar and data points in the different clusters are farther apart.
//! Similarity of two points is determined by the [Euclidian Distance](../../math/distance/euclidian/index.html) between them.
//!
//! K-means algorithm is not capable of determining the number of clusters. You need to choose this number yourself.
//! One way to choose optimal number of clusters is to use [Elbow Method](https://en.wikipedia.org/wiki/Elbow_method_(clustering)).
//!
//! At the high level K-Means algorithm works as follows. K data points are randomly chosen from a given dataset as cluster centers (centroids) and
//! all training instances are added to the closest cluster. After that the centroids, representing the mean of the instances of each cluster are re-calculated and
//! these re-calculated centroids becoming the new centers of their respective clusters. Next all instances of the training set are re-assigned to their closest cluster again.
//! This iterative process continues until convergence is achieved and the clusters are considered settled.
//!
//! Initial choice of K data points is very important and has big effect on performance of the algorithm. SmartCore uses k-means++ algorithm to initialize cluster centers.
//!
//! Example:
//!
//! ```
//! use smartcore::linalg::dense::matrix::DenseMatrix;
//! use smartcore::cluster::kmeans::*;
//!
//! // Iris data
//! let x = DenseMatrix::from_2d_array(&[
//!            &[5.1, 3.5, 1.4, 0.2],
//!            &[4.9, 3.0, 1.4, 0.2],
//!            &[4.7, 3.2, 1.3, 0.2],
//!            &[4.6, 3.1, 1.5, 0.2],
//!            &[5.0, 3.6, 1.4, 0.2],
//!            &[5.4, 3.9, 1.7, 0.4],
//!            &[4.6, 3.4, 1.4, 0.3],
//!            &[5.0, 3.4, 1.5, 0.2],
//!            &[4.4, 2.9, 1.4, 0.2],
//!            &[4.9, 3.1, 1.5, 0.1],
//!            &[7.0, 3.2, 4.7, 1.4],
//!            &[6.4, 3.2, 4.5, 1.5],
//!            &[6.9, 3.1, 4.9, 1.5],
//!            &[5.5, 2.3, 4.0, 1.3],
//!            &[6.5, 2.8, 4.6, 1.5],
//!            &[5.7, 2.8, 4.5, 1.3],
//!            &[6.3, 3.3, 4.7, 1.6],
//!            &[4.9, 2.4, 3.3, 1.0],
//!            &[6.6, 2.9, 4.6, 1.3],
//!            &[5.2, 2.7, 3.9, 1.4],
//!            ]);
//!
//! let kmeans = KMeans::fit(&x, KMeansParameters::default().with_k(2)).unwrap(); // Fit to data, 2 clusters
//! let y_hat: Vec<u8> = kmeans.predict(&x).unwrap(); // use the same points for prediction
//! ```
//!
//! ## References:
//!
//! * ["An Introduction to Statistical Learning", James G., Witten D., Hastie T., Tibshirani R., 10.3.1 K-Means Clustering](http://faculty.marshall.usc.edu/gareth-james/ISL/)
//! * ["k-means++: The Advantages of Careful Seeding", Arthur D., Vassilvitskii S.](http://ilpubs.stanford.edu:8090/778/1/2006-13.pdf)

use std::fmt::Debug;
use std::marker::PhantomData;

use ::rand::Rng;
#[cfg(feature = "serde")]
use serde::{Deserialize, Serialize};

use crate::algorithm::neighbour::bbd_tree::BBDTree;
use crate::api::{Predictor, UnsupervisedEstimator};
use crate::error::Failed;
<<<<<<< HEAD
use crate::linalg::base::{Array1, Array2};
use crate::metrics::distance::euclidian::*;
use crate::num::Number;
=======
use crate::linalg::Matrix;
use crate::math::distance::euclidian::*;
use crate::math::num::RealNumber;
use crate::rand::get_rng_impl;
>>>>>>> 764309e3

/// K-Means clustering algorithm
#[cfg_attr(feature = "serde", derive(Serialize, Deserialize))]
#[derive(Debug)]
pub struct KMeans<TX: Number, TY: Number, X: Array2<TX>, Y: Array1<TY>> {
    k: usize,
    _y: Vec<usize>,
    size: Vec<usize>,
    distortion: f64,
    centroids: Vec<Vec<f64>>,
    _phantom_tx: PhantomData<TX>,
    _phantom_ty: PhantomData<TY>,
    _phantom_x: PhantomData<X>,
    _phantom_y: PhantomData<Y>,
}

impl<TX: Number, TY: Number, X: Array2<TX>, Y: Array1<TY>> PartialEq for KMeans<TX, TY, X, Y> {
    fn eq(&self, other: &Self) -> bool {
        if self.k != other.k
            || self.size != other.size
            || self.centroids.len() != other.centroids.len()
        {
            false
        } else {
            let n_centroids = self.centroids.len();
            for i in 0..n_centroids {
                if self.centroids[i].len() != other.centroids[i].len() {
                    return false;
                }
                for j in 0..self.centroids[i].len() {
                    if (self.centroids[i][j] - other.centroids[i][j]).abs() > std::f64::EPSILON {
                        return false;
                    }
                }
            }
            true
        }
    }
}

#[cfg_attr(feature = "serde", derive(Serialize, Deserialize))]
#[derive(Debug, Clone)]
/// K-Means clustering algorithm parameters
pub struct KMeansParameters {
    #[cfg_attr(feature = "serde", serde(default))]
    /// Number of clusters.
    pub k: usize,
    #[cfg_attr(feature = "serde", serde(default))]
    /// Maximum number of iterations of the k-means algorithm for a single run.
    pub max_iter: usize,
    #[cfg_attr(feature = "serde", serde(default))]
    /// Determines random number generation for centroid initialization.
    /// Use an int to make the randomness deterministic
    pub seed: Option<u64>,
}

impl KMeansParameters {
    /// Number of clusters.
    pub fn with_k(mut self, k: usize) -> Self {
        self.k = k;
        self
    }
    /// Maximum number of iterations of the k-means algorithm for a single run.
    pub fn with_max_iter(mut self, max_iter: usize) -> Self {
        self.max_iter = max_iter;
        self
    }
}

impl Default for KMeansParameters {
    fn default() -> Self {
        KMeansParameters {
            k: 2,
            max_iter: 100,
            seed: None,
        }
    }
}

/// KMeans grid search parameters
#[cfg_attr(feature = "serde", derive(Serialize, Deserialize))]
#[derive(Debug, Clone)]
pub struct KMeansSearchParameters {
    #[cfg_attr(feature = "serde", serde(default))]
    /// Number of clusters.
    pub k: Vec<usize>,
    #[cfg_attr(feature = "serde", serde(default))]
    /// Maximum number of iterations of the k-means algorithm for a single run.
    pub max_iter: Vec<usize>,
    #[cfg_attr(feature = "serde", serde(default))]
    /// Determines random number generation for centroid initialization.
    /// Use an int to make the randomness deterministic
    pub seed: Vec<Option<u64>>,
}

/// KMeans grid search iterator
pub struct KMeansSearchParametersIterator {
    kmeans_search_parameters: KMeansSearchParameters,
    current_k: usize,
    current_max_iter: usize,
    current_seed: usize,
}

impl IntoIterator for KMeansSearchParameters {
    type Item = KMeansParameters;
    type IntoIter = KMeansSearchParametersIterator;

    fn into_iter(self) -> Self::IntoIter {
        KMeansSearchParametersIterator {
            kmeans_search_parameters: self,
            current_k: 0,
            current_max_iter: 0,
            current_seed: 0,
        }
    }
}

impl Iterator for KMeansSearchParametersIterator {
    type Item = KMeansParameters;

    fn next(&mut self) -> Option<Self::Item> {
        if self.current_k == self.kmeans_search_parameters.k.len()
            && self.current_max_iter == self.kmeans_search_parameters.max_iter.len()
            && self.current_seed == self.kmeans_search_parameters.seed.len()
        {
            return None;
        }

        let next = KMeansParameters {
            k: self.kmeans_search_parameters.k[self.current_k],
            max_iter: self.kmeans_search_parameters.max_iter[self.current_max_iter],
            seed: self.kmeans_search_parameters.seed[self.current_seed],
        };

        if self.current_k + 1 < self.kmeans_search_parameters.k.len() {
            self.current_k += 1;
        } else if self.current_max_iter + 1 < self.kmeans_search_parameters.max_iter.len() {
            self.current_k = 0;
            self.current_max_iter += 1;
        } else if self.current_seed + 1 < self.kmeans_search_parameters.seed.len() {
            self.current_k = 0;
            self.current_max_iter = 0;
            self.current_seed += 1;
        } else {
            self.current_k += 1;
            self.current_max_iter += 1;
            self.current_seed += 1;
        }

        Some(next)
    }
}

impl Default for KMeansSearchParameters {
    fn default() -> Self {
        let default_params = KMeansParameters::default();

        KMeansSearchParameters {
            k: vec![default_params.k],
            max_iter: vec![default_params.max_iter],
            seed: vec![default_params.seed],
        }
    }
}

impl<TX: Number, TY: Number, X: Array2<TX>, Y: Array1<TY>>
    UnsupervisedEstimator<X, KMeansParameters> for KMeans<TX, TY, X, Y>
{
    fn fit(x: &X, parameters: KMeansParameters) -> Result<Self, Failed> {
        KMeans::fit(x, parameters)
    }
}

impl<TX: Number, TY: Number, X: Array2<TX>, Y: Array1<TY>> Predictor<X, Y>
    for KMeans<TX, TY, X, Y>
{
    fn predict(&self, x: &X) -> Result<Y, Failed> {
        self.predict(x)
    }
}

impl<TX: Number, TY: Number, X: Array2<TX>, Y: Array1<TY>> KMeans<TX, TY, X, Y> {
    /// Fit algorithm to _NxM_ matrix where _N_ is number of samples and _M_ is number of features.
    /// * `data` - training instances to cluster    
    /// * `parameters` - cluster parameters
    pub fn fit(data: &X, parameters: KMeansParameters) -> Result<KMeans<TX, TY, X, Y>, Failed> {
        let bbd = BBDTree::new(data);

        if parameters.k < 2 {
            return Err(Failed::fit(&format!(
                "invalid number of clusters: {}",
                parameters.k
            )));
        }

        if parameters.max_iter == 0 {
            return Err(Failed::fit(&format!(
                "invalid maximum number of iterations: {}",
                parameters.max_iter
            )));
        }

        let (n, d) = data.shape();

<<<<<<< HEAD
        let mut distortion = std::f64::MAX;
        let mut y = Self::kmeans_plus_plus(data, parameters.k);
=======
        let mut distortion = T::max_value();
        let mut y = KMeans::kmeans_plus_plus(data, parameters.k, parameters.seed);
>>>>>>> 764309e3
        let mut size = vec![0; parameters.k];
        let mut centroids = vec![vec![0f64; d]; parameters.k];

        for i in 0..n {
            size[y[i]] += 1;
        }

        for i in 0..n {
            for j in 0..d {
                centroids[y[i]][j] += data.get((i, j)).to_f64().unwrap();
            }
        }

        for i in 0..parameters.k {
            for j in 0..d {
                centroids[i][j] /= size[i] as f64;
            }
        }

        let mut sums = vec![vec![0f64; d]; parameters.k];
        for _ in 1..=parameters.max_iter {
            let dist = bbd.clustering(&centroids, &mut sums, &mut size, &mut y);
            for i in 0..parameters.k {
                if size[i] > 0 {
                    for j in 0..d {
                        centroids[i][j] = sums[i][j] / size[i] as f64;
                    }
                }
            }

            if distortion <= dist {
                break;
            } else {
                distortion = dist;
            }
        }

        Ok(KMeans {
            k: parameters.k,
            _y: y,
            size,
            distortion: distortion,
            centroids,
            _phantom_tx: PhantomData,
            _phantom_ty: PhantomData,
            _phantom_x: PhantomData,
            _phantom_y: PhantomData,
        })
    }

    /// Predict clusters for `x`
    /// * `x` - matrix with new data to transform of size _KxM_ , where _K_ is number of new samples and _M_ is number of features.
    pub fn predict(&self, x: &X) -> Result<Y, Failed> {
        let (n, _) = x.shape();
        let mut result = Y::zeros(n);

        let mut row = vec![0f64; x.shape().1];

        for i in 0..n {
            let mut min_dist = std::f64::MAX;
            let mut best_cluster = 0;

            for j in 0..self.k {
                x.get_row(i)
                    .iterator(0)
                    .zip(row.iter_mut())
                    .for_each(|(&x, r)| *r = x.to_f64().unwrap());
                let dist = Euclidian::squared_distance(&row, &self.centroids[j]);
                if dist < min_dist {
                    min_dist = dist;
                    best_cluster = j;
                }
            }
            result.set(i, TY::from_usize(best_cluster).unwrap());
        }

        Ok(result)
    }

<<<<<<< HEAD
    fn kmeans_plus_plus(data: &X, k: usize) -> Vec<usize> {
        let mut rng = rand::thread_rng();
        let (n, _) = data.shape();
=======
    fn kmeans_plus_plus<M: Matrix<T>>(data: &M, k: usize, seed: Option<u64>) -> Vec<usize> {
        let mut rng = get_rng_impl(seed);
        let (n, m) = data.shape();
>>>>>>> 764309e3
        let mut y = vec![0; n];
        let mut centroid: Vec<TX> = data
            .get_row(rng.gen_range(0..n))
            .iterator(0)
            .cloned()
            .collect();

        let mut d = vec![std::f64::MAX; n];
        let mut row = vec![TX::zero(); data.shape().1];

        for j in 1..k {
            for i in 0..n {
                data.get_row(i)
                    .iterator(0)
                    .zip(row.iter_mut())
                    .for_each(|(&x, r)| *r = x);
                let dist = Euclidian::squared_distance(&row, &centroid);

                if dist < d[i] {
                    d[i] = dist;
                    y[i] = j - 1;
                }
            }

            let mut sum = 0f64;
            for i in d.iter() {
                sum += *i;
            }
            let cutoff = rng.gen::<f64>() * sum;
            let mut cost = 0f64;
            let mut index = 0;
            while index < n {
                cost += d[index];
                if cost >= cutoff {
                    break;
                }
                index += 1;
            }

            centroid = data.get_row(index).iterator(0).cloned().collect();
        }

        for i in 0..n {
            data.get_row(i)
                .iterator(0)
                .zip(row.iter_mut())
                .for_each(|(&x, r)| *r = x);
            let dist = Euclidian::squared_distance(&row, &centroid);

            if dist < d[i] {
                d[i] = dist;
                y[i] = k - 1;
            }
        }

        y
    }
}

#[cfg(test)]
mod tests {
    use super::*;
    use crate::linalg::dense::matrix::DenseMatrix;

    #[cfg_attr(target_arch = "wasm32", wasm_bindgen_test::wasm_bindgen_test)]
    #[test]
    fn invalid_k() {
        let x = DenseMatrix::from_2d_array(&[&[1, 2, 3], &[4, 5, 6]]);

        assert!(KMeans::<i32, i32, DenseMatrix<i32>, Vec<i32>>::fit(
            &x,
            KMeansParameters::default().with_k(0)
        )
        .is_err());
        assert_eq!(
            "Fit failed: invalid number of clusters: 1",
            KMeans::<i32, i32, DenseMatrix<i32>, Vec<i32>>::fit(
                &x,
                KMeansParameters::default().with_k(1)
            )
            .unwrap_err()
            .to_string()
        );
    }

    #[test]
    fn search_parameters() {
        let parameters = KMeansSearchParameters {
            k: vec![2, 4],
            max_iter: vec![10, 100],
            ..Default::default()
        };
        let mut iter = parameters.into_iter();
        let next = iter.next().unwrap();
        assert_eq!(next.k, 2);
        assert_eq!(next.max_iter, 10);
        let next = iter.next().unwrap();
        assert_eq!(next.k, 4);
        assert_eq!(next.max_iter, 10);
        let next = iter.next().unwrap();
        assert_eq!(next.k, 2);
        assert_eq!(next.max_iter, 100);
        let next = iter.next().unwrap();
        assert_eq!(next.k, 4);
        assert_eq!(next.max_iter, 100);
        assert!(iter.next().is_none());
    }

    #[cfg_attr(target_arch = "wasm32", wasm_bindgen_test::wasm_bindgen_test)]
    #[test]
    fn fit_predict_iris() {
        let x = DenseMatrix::from_2d_array(&[
            &[5.1, 3.5, 1.4, 0.2],
            &[4.9, 3.0, 1.4, 0.2],
            &[4.7, 3.2, 1.3, 0.2],
            &[4.6, 3.1, 1.5, 0.2],
            &[5.0, 3.6, 1.4, 0.2],
            &[5.4, 3.9, 1.7, 0.4],
            &[4.6, 3.4, 1.4, 0.3],
            &[5.0, 3.4, 1.5, 0.2],
            &[4.4, 2.9, 1.4, 0.2],
            &[4.9, 3.1, 1.5, 0.1],
            &[7.0, 3.2, 4.7, 1.4],
            &[6.4, 3.2, 4.5, 1.5],
            &[6.9, 3.1, 4.9, 1.5],
            &[5.5, 2.3, 4.0, 1.3],
            &[6.5, 2.8, 4.6, 1.5],
            &[5.7, 2.8, 4.5, 1.3],
            &[6.3, 3.3, 4.7, 1.6],
            &[4.9, 2.4, 3.3, 1.0],
            &[6.6, 2.9, 4.6, 1.3],
            &[5.2, 2.7, 3.9, 1.4],
        ]);

        let kmeans = KMeans::fit(&x, Default::default()).unwrap();

        let y: Vec<usize> = kmeans.predict(&x).unwrap();

        for i in 0..y.len() {
            assert_eq!(y[i] as usize, kmeans._y[i]);
        }
    }

    #[cfg_attr(target_arch = "wasm32", wasm_bindgen_test::wasm_bindgen_test)]
    #[test]
    #[cfg(feature = "serde")]
    fn serde() {
        let x = DenseMatrix::from_2d_array(&[
            &[5.1, 3.5, 1.4, 0.2],
            &[4.9, 3.0, 1.4, 0.2],
            &[4.7, 3.2, 1.3, 0.2],
            &[4.6, 3.1, 1.5, 0.2],
            &[5.0, 3.6, 1.4, 0.2],
            &[5.4, 3.9, 1.7, 0.4],
            &[4.6, 3.4, 1.4, 0.3],
            &[5.0, 3.4, 1.5, 0.2],
            &[4.4, 2.9, 1.4, 0.2],
            &[4.9, 3.1, 1.5, 0.1],
            &[7.0, 3.2, 4.7, 1.4],
            &[6.4, 3.2, 4.5, 1.5],
            &[6.9, 3.1, 4.9, 1.5],
            &[5.5, 2.3, 4.0, 1.3],
            &[6.5, 2.8, 4.6, 1.5],
            &[5.7, 2.8, 4.5, 1.3],
            &[6.3, 3.3, 4.7, 1.6],
            &[4.9, 2.4, 3.3, 1.0],
            &[6.6, 2.9, 4.6, 1.3],
            &[5.2, 2.7, 3.9, 1.4],
        ]);

        let kmeans: KMeans<f32, f32, DenseMatrix<f32>, Vec<f32>> =
            KMeans::fit(&x, Default::default()).unwrap();

        let deserialized_kmeans: KMeans<f32, f32, DenseMatrix<f32>, Vec<f32>> =
            serde_json::from_str(&serde_json::to_string(&kmeans).unwrap()).unwrap();

        assert_eq!(kmeans, deserialized_kmeans);
    }
}<|MERGE_RESOLUTION|>--- conflicted
+++ resolved
@@ -62,16 +62,10 @@
 use crate::algorithm::neighbour::bbd_tree::BBDTree;
 use crate::api::{Predictor, UnsupervisedEstimator};
 use crate::error::Failed;
-<<<<<<< HEAD
 use crate::linalg::base::{Array1, Array2};
 use crate::metrics::distance::euclidian::*;
 use crate::num::Number;
-=======
-use crate::linalg::Matrix;
-use crate::math::distance::euclidian::*;
-use crate::math::num::RealNumber;
 use crate::rand::get_rng_impl;
->>>>>>> 764309e3
 
 /// K-Means clustering algorithm
 #[cfg_attr(feature = "serde", derive(Serialize, Deserialize))]
@@ -276,13 +270,8 @@
 
         let (n, d) = data.shape();
 
-<<<<<<< HEAD
         let mut distortion = std::f64::MAX;
-        let mut y = Self::kmeans_plus_plus(data, parameters.k);
-=======
-        let mut distortion = T::max_value();
-        let mut y = KMeans::kmeans_plus_plus(data, parameters.k, parameters.seed);
->>>>>>> 764309e3
+        let mut y = KMeans::<TX, TY, X, Y>::kmeans_plus_plus(data, parameters.k, parameters.seed);
         let mut size = vec![0; parameters.k];
         let mut centroids = vec![vec![0f64; d]; parameters.k];
 
@@ -362,15 +351,9 @@
         Ok(result)
     }
 
-<<<<<<< HEAD
-    fn kmeans_plus_plus(data: &X, k: usize) -> Vec<usize> {
-        let mut rng = rand::thread_rng();
-        let (n, _) = data.shape();
-=======
-    fn kmeans_plus_plus<M: Matrix<T>>(data: &M, k: usize, seed: Option<u64>) -> Vec<usize> {
+    fn kmeans_plus_plus(data: &X, k: usize, seed: Option<u64>) -> Vec<usize> {
         let mut rng = get_rng_impl(seed);
         let (n, m) = data.shape();
->>>>>>> 764309e3
         let mut y = vec![0; n];
         let mut centroid: Vec<TX> = data
             .get_row(rng.gen_range(0..n))
