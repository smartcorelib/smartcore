--- conflicted
+++ resolved
@@ -90,12 +90,8 @@
 #[cfg_attr(feature = "serde", derive(Serialize, Deserialize))]
 #[derive(Debug, Clone)]
 /// SVC Parameters
-<<<<<<< HEAD
 pub struct SVCParameters<T: RealNumber, M: Matrix<T>> {
-=======
-pub struct SVCParameters<T: RealNumber, M: Matrix<T>, K: Kernel<T, M::RowVector>> {
     #[cfg_attr(feature = "serde", serde(default))]
->>>>>>> 764309e3
     /// Number of epochs.
     pub epoch: usize,
     #[cfg_attr(feature = "serde", serde(default))]
@@ -106,12 +102,7 @@
     pub tol: T,
     #[cfg_attr(feature = "serde", serde(default))]
     /// The kernel function.
-<<<<<<< HEAD
     pub kernel: Kernel<T>,
-=======
-    pub kernel: K,
-    #[cfg_attr(feature = "serde", serde(default))]
->>>>>>> 764309e3
     /// Unused parameter.
     m: PhantomData<M>,
     #[cfg_attr(feature = "serde", serde(default))]
@@ -122,12 +113,8 @@
 /// SVC grid search parameters
 #[cfg_attr(feature = "serde", derive(Serialize, Deserialize))]
 #[derive(Debug, Clone)]
-<<<<<<< HEAD
 pub struct SVCSearchParameters<T: RealNumber, M: Matrix<T>> {
-=======
-pub struct SVCSearchParameters<T: RealNumber, M: Matrix<T>, K: Kernel<T, M::RowVector>> {
     #[cfg_attr(feature = "serde", serde(default))]
->>>>>>> 764309e3
     /// Number of epochs.
     pub epoch: Vec<usize>,
     #[cfg_attr(feature = "serde", serde(default))]
@@ -138,12 +125,8 @@
     pub tol: Vec<T>,
     #[cfg_attr(feature = "serde", serde(default))]
     /// The kernel function.
-<<<<<<< HEAD
     pub kernel: Vec<Kernel<T>>,
-=======
-    pub kernel: Vec<K>,
     #[cfg_attr(feature = "serde", serde(default))]
->>>>>>> 764309e3
     /// Unused parameter.
     m: PhantomData<M>,
     #[cfg_attr(feature = "serde", serde(default))]
