//! # Random Forest Regressor
//! A random forest is an ensemble estimator that fits multiple [decision trees](../../tree/index.html) to random subsets of the dataset and averages predictions
//! to improve the predictive accuracy and control over-fitting. See [ensemble models](../index.html) for more details.
//!
//! Bigger number of estimators in general improves performance of the algorithm with an increased cost of training time.
//! The random sample of _m_ predictors is typically set to be \\(\sqrt{p}\\) from the full set of _p_ predictors.
//!
//! Example:
//!
//! ```
//! use smartcore::linalg::dense::matrix::DenseMatrix;
//! use smartcore::ensemble::random_forest_regressor::*;
//!
//! // Longley dataset (https://www.statsmodels.org/stable/datasets/generated/longley.html)
//! let x = DenseMatrix::from_2d_array(&[
//!             &[234.289, 235.6, 159., 107.608, 1947., 60.323],
//!             &[259.426, 232.5, 145.6, 108.632, 1948., 61.122],
//!             &[258.054, 368.2, 161.6, 109.773, 1949., 60.171],
//!             &[284.599, 335.1, 165., 110.929, 1950., 61.187],
//!             &[328.975, 209.9, 309.9, 112.075, 1951., 63.221],
//!             &[346.999, 193.2, 359.4, 113.27, 1952., 63.639],
//!             &[365.385, 187., 354.7, 115.094, 1953., 64.989],
//!             &[363.112, 357.8, 335., 116.219, 1954., 63.761],
//!             &[397.469, 290.4, 304.8, 117.388, 1955., 66.019],
//!             &[419.18, 282.2, 285.7, 118.734, 1956., 67.857],
//!             &[442.769, 293.6, 279.8, 120.445, 1957., 68.169],
//!             &[444.546, 468.1, 263.7, 121.95, 1958., 66.513],
//!             &[482.704, 381.3, 255.2, 123.366, 1959., 68.655],
//!             &[502.601, 393.1, 251.4, 125.368, 1960., 69.564],
//!             &[518.173, 480.6, 257.2, 127.852, 1961., 69.331],
//!             &[554.894, 400.7, 282.7, 130.081, 1962., 70.551],
//!         ]);
//! let y = vec![
//!             83.0, 88.5, 88.2, 89.5, 96.2, 98.1, 99.0, 100.0, 101.2,
//!             104.6, 108.4, 110.8, 112.6, 114.2, 115.7, 116.9
//!         ];
//!
//! let regressor = RandomForestRegressor::fit(&x, &y, Default::default()).unwrap();
//!
//! let y_hat = regressor.predict(&x).unwrap(); // use the same data for prediction
//! ```
//!
//! <script src="https://polyfill.io/v3/polyfill.min.js?features=es6"></script>
//! <script id="MathJax-script" async src="https://cdn.jsdelivr.net/npm/mathjax@3/es5/tex-mml-chtml.js"></script>

use rand::Rng;
<<<<<<< HEAD
=======

>>>>>>> 764309e3
use std::default::Default;
use std::fmt::Debug;

#[cfg(feature = "serde")]
use serde::{Deserialize, Serialize};

use crate::api::{Predictor, SupervisedEstimator};
use crate::error::{Failed, FailedError};
<<<<<<< HEAD
use crate::linalg::base::{Array1, Array2};
use crate::num::Number;
=======
use crate::linalg::Matrix;
use crate::math::num::RealNumber;
use crate::rand::get_rng_impl;
>>>>>>> 764309e3
use crate::tree::decision_tree_regressor::{
    DecisionTreeRegressor, DecisionTreeRegressorParameters,
};

#[cfg_attr(feature = "serde", derive(Serialize, Deserialize))]
#[derive(Debug, Clone)]
/// Parameters of the Random Forest Regressor
/// Some parameters here are passed directly into base estimator.
pub struct RandomForestRegressorParameters {
    #[cfg_attr(feature = "serde", serde(default))]
    /// Tree max depth. See [Decision Tree Regressor](../../tree/decision_tree_regressor/index.html)
    pub max_depth: Option<u16>,
    #[cfg_attr(feature = "serde", serde(default))]
    /// The minimum number of samples required to be at a leaf node. See [Decision Tree Regressor](../../tree/decision_tree_regressor/index.html)
    pub min_samples_leaf: usize,
    #[cfg_attr(feature = "serde", serde(default))]
    /// The minimum number of samples required to split an internal node. See [Decision Tree Regressor](../../tree/decision_tree_regressor/index.html)
    pub min_samples_split: usize,
    #[cfg_attr(feature = "serde", serde(default))]
    /// The number of trees in the forest.
    pub n_trees: usize,
    #[cfg_attr(feature = "serde", serde(default))]
    /// Number of random sample of predictors to use as split candidates.
    pub m: Option<usize>,
    #[cfg_attr(feature = "serde", serde(default))]
    /// Whether to keep samples used for tree generation. This is required for OOB prediction.
    pub keep_samples: bool,
    #[cfg_attr(feature = "serde", serde(default))]
    /// Seed used for bootstrap sampling and feature selection for each tree.
    pub seed: u64,
}

/// Random Forest Regressor
#[cfg_attr(feature = "serde", derive(Serialize, Deserialize))]
#[derive(Debug)]
pub struct RandomForestRegressor<TX: Number + PartialOrd, TY: Number, X: Array2<TX>, Y: Array1<TY>>
{
    parameters: RandomForestRegressorParameters,
    trees: Vec<DecisionTreeRegressor<TX, TY, X, Y>>,
}

impl RandomForestRegressorParameters {
    /// Tree max depth. See [Decision Tree Classifier](../../tree/decision_tree_classifier/index.html)
    pub fn with_max_depth(mut self, max_depth: u16) -> Self {
        self.max_depth = Some(max_depth);
        self
    }
    /// The minimum number of samples required to be at a leaf node. See [Decision Tree Classifier](../../tree/decision_tree_classifier/index.html)
    pub fn with_min_samples_leaf(mut self, min_samples_leaf: usize) -> Self {
        self.min_samples_leaf = min_samples_leaf;
        self
    }
    /// The minimum number of samples required to split an internal node. See [Decision Tree Classifier](../../tree/decision_tree_classifier/index.html)
    pub fn with_min_samples_split(mut self, min_samples_split: usize) -> Self {
        self.min_samples_split = min_samples_split;
        self
    }
    /// The number of trees in the forest.
    pub fn with_n_trees(mut self, n_trees: usize) -> Self {
        self.n_trees = n_trees;
        self
    }
    /// Number of random sample of predictors to use as split candidates.
    pub fn with_m(mut self, m: usize) -> Self {
        self.m = Some(m);
        self
    }

    /// Whether to keep samples used for tree generation. This is required for OOB prediction.
    pub fn with_keep_samples(mut self, keep_samples: bool) -> Self {
        self.keep_samples = keep_samples;
        self
    }

    /// Seed used for bootstrap sampling and feature selection for each tree.
    pub fn with_seed(mut self, seed: u64) -> Self {
        self.seed = seed;
        self
    }
}
impl Default for RandomForestRegressorParameters {
    fn default() -> Self {
        RandomForestRegressorParameters {
            max_depth: None,
            min_samples_leaf: 1,
            min_samples_split: 2,
            n_trees: 10,
            m: Option::None,
            keep_samples: false,
            seed: 0,
        }
    }
}

impl<TX: Number + PartialOrd, TY: Number, X: Array2<TX>, Y: Array1<TY>> PartialEq
    for RandomForestRegressor<TX, TY, X, Y>
{
    fn eq(&self, other: &Self) -> bool {
        if self.trees.len() != other.trees.len() {
            false
        } else {
            self.trees
                .iter()
                .zip(other.trees.iter())
                .all(|(a, b)| a == b)
        }
    }
}

impl<TX: Number + PartialOrd, TY: Number, X: Array2<TX>, Y: Array1<TY>>
    SupervisedEstimator<X, Y, RandomForestRegressorParameters>
    for RandomForestRegressor<TX, TY, X, Y>
{
    fn fit(x: &X, y: &Y, parameters: RandomForestRegressorParameters) -> Result<Self, Failed> {
        RandomForestRegressor::fit(x, y, parameters)
    }
}

impl<TX: Number + PartialOrd, TY: Number, X: Array2<TX>, Y: Array1<TY>> Predictor<X, Y>
    for RandomForestRegressor<TX, TY, X, Y>
{
    fn predict(&self, x: &X) -> Result<Y, Failed> {
        self.predict(x)
    }
}

<<<<<<< HEAD
impl<TX: Number + PartialOrd, TY: Number, X: Array2<TX>, Y: Array1<TY>>
    RandomForestRegressor<TX, TY, X, Y>
{
=======
/// RandomForestRegressor grid search parameters
#[cfg_attr(feature = "serde", derive(Serialize, Deserialize))]
#[derive(Debug, Clone)]
pub struct RandomForestRegressorSearchParameters {
    #[cfg_attr(feature = "serde", serde(default))]
    /// Tree max depth. See [Decision Tree Classifier](../../tree/decision_tree_classifier/index.html)
    pub max_depth: Vec<Option<u16>>,
    #[cfg_attr(feature = "serde", serde(default))]
    /// The minimum number of samples required to be at a leaf node. See [Decision Tree Classifier](../../tree/decision_tree_classifier/index.html)
    pub min_samples_leaf: Vec<usize>,
    #[cfg_attr(feature = "serde", serde(default))]
    /// The minimum number of samples required to split an internal node. See [Decision Tree Classifier](../../tree/decision_tree_classifier/index.html)
    pub min_samples_split: Vec<usize>,
    #[cfg_attr(feature = "serde", serde(default))]
    /// The number of trees in the forest.
    pub n_trees: Vec<usize>,
    #[cfg_attr(feature = "serde", serde(default))]
    /// Number of random sample of predictors to use as split candidates.
    pub m: Vec<Option<usize>>,
    #[cfg_attr(feature = "serde", serde(default))]
    /// Whether to keep samples used for tree generation. This is required for OOB prediction.
    pub keep_samples: Vec<bool>,
    #[cfg_attr(feature = "serde", serde(default))]
    /// Seed used for bootstrap sampling and feature selection for each tree.
    pub seed: Vec<u64>,
}

/// RandomForestRegressor grid search iterator
pub struct RandomForestRegressorSearchParametersIterator {
    random_forest_regressor_search_parameters: RandomForestRegressorSearchParameters,
    current_max_depth: usize,
    current_min_samples_leaf: usize,
    current_min_samples_split: usize,
    current_n_trees: usize,
    current_m: usize,
    current_keep_samples: usize,
    current_seed: usize,
}

impl IntoIterator for RandomForestRegressorSearchParameters {
    type Item = RandomForestRegressorParameters;
    type IntoIter = RandomForestRegressorSearchParametersIterator;

    fn into_iter(self) -> Self::IntoIter {
        RandomForestRegressorSearchParametersIterator {
            random_forest_regressor_search_parameters: self,
            current_max_depth: 0,
            current_min_samples_leaf: 0,
            current_min_samples_split: 0,
            current_n_trees: 0,
            current_m: 0,
            current_keep_samples: 0,
            current_seed: 0,
        }
    }
}

impl Iterator for RandomForestRegressorSearchParametersIterator {
    type Item = RandomForestRegressorParameters;

    fn next(&mut self) -> Option<Self::Item> {
        if self.current_max_depth
            == self
                .random_forest_regressor_search_parameters
                .max_depth
                .len()
            && self.current_min_samples_leaf
                == self
                    .random_forest_regressor_search_parameters
                    .min_samples_leaf
                    .len()
            && self.current_min_samples_split
                == self
                    .random_forest_regressor_search_parameters
                    .min_samples_split
                    .len()
            && self.current_n_trees == self.random_forest_regressor_search_parameters.n_trees.len()
            && self.current_m == self.random_forest_regressor_search_parameters.m.len()
            && self.current_keep_samples
                == self
                    .random_forest_regressor_search_parameters
                    .keep_samples
                    .len()
            && self.current_seed == self.random_forest_regressor_search_parameters.seed.len()
        {
            return None;
        }

        let next = RandomForestRegressorParameters {
            max_depth: self.random_forest_regressor_search_parameters.max_depth
                [self.current_max_depth],
            min_samples_leaf: self
                .random_forest_regressor_search_parameters
                .min_samples_leaf[self.current_min_samples_leaf],
            min_samples_split: self
                .random_forest_regressor_search_parameters
                .min_samples_split[self.current_min_samples_split],
            n_trees: self.random_forest_regressor_search_parameters.n_trees[self.current_n_trees],
            m: self.random_forest_regressor_search_parameters.m[self.current_m],
            keep_samples: self.random_forest_regressor_search_parameters.keep_samples
                [self.current_keep_samples],
            seed: self.random_forest_regressor_search_parameters.seed[self.current_seed],
        };

        if self.current_max_depth + 1
            < self
                .random_forest_regressor_search_parameters
                .max_depth
                .len()
        {
            self.current_max_depth += 1;
        } else if self.current_min_samples_leaf + 1
            < self
                .random_forest_regressor_search_parameters
                .min_samples_leaf
                .len()
        {
            self.current_max_depth = 0;
            self.current_min_samples_leaf += 1;
        } else if self.current_min_samples_split + 1
            < self
                .random_forest_regressor_search_parameters
                .min_samples_split
                .len()
        {
            self.current_max_depth = 0;
            self.current_min_samples_leaf = 0;
            self.current_min_samples_split += 1;
        } else if self.current_n_trees + 1
            < self.random_forest_regressor_search_parameters.n_trees.len()
        {
            self.current_max_depth = 0;
            self.current_min_samples_leaf = 0;
            self.current_min_samples_split = 0;
            self.current_n_trees += 1;
        } else if self.current_m + 1 < self.random_forest_regressor_search_parameters.m.len() {
            self.current_max_depth = 0;
            self.current_min_samples_leaf = 0;
            self.current_min_samples_split = 0;
            self.current_n_trees = 0;
            self.current_m += 1;
        } else if self.current_keep_samples + 1
            < self
                .random_forest_regressor_search_parameters
                .keep_samples
                .len()
        {
            self.current_max_depth = 0;
            self.current_min_samples_leaf = 0;
            self.current_min_samples_split = 0;
            self.current_n_trees = 0;
            self.current_m = 0;
            self.current_keep_samples += 1;
        } else if self.current_seed + 1 < self.random_forest_regressor_search_parameters.seed.len()
        {
            self.current_max_depth = 0;
            self.current_min_samples_leaf = 0;
            self.current_min_samples_split = 0;
            self.current_n_trees = 0;
            self.current_m = 0;
            self.current_keep_samples = 0;
            self.current_seed += 1;
        } else {
            self.current_max_depth += 1;
            self.current_min_samples_leaf += 1;
            self.current_min_samples_split += 1;
            self.current_n_trees += 1;
            self.current_m += 1;
            self.current_keep_samples += 1;
            self.current_seed += 1;
        }

        Some(next)
    }
}

impl Default for RandomForestRegressorSearchParameters {
    fn default() -> Self {
        let default_params = RandomForestRegressorParameters::default();

        RandomForestRegressorSearchParameters {
            max_depth: vec![default_params.max_depth],
            min_samples_leaf: vec![default_params.min_samples_leaf],
            min_samples_split: vec![default_params.min_samples_split],
            n_trees: vec![default_params.n_trees],
            m: vec![default_params.m],
            keep_samples: vec![default_params.keep_samples],
            seed: vec![default_params.seed],
        }
    }
}

impl<T: RealNumber> RandomForestRegressor<T> {
>>>>>>> 764309e3
    /// Build a forest of trees from the training set.
    /// * `x` - _NxM_ matrix with _N_ observations and _M_ features in each observation.
    /// * `y` - the target class values
    pub fn fit(
        x: &X,
        y: &Y,
        parameters: RandomForestRegressorParameters,
    ) -> Result<RandomForestRegressor<TX, TY, X, Y>, Failed> {
        let (n_rows, num_attributes) = x.shape();

        let mtry = parameters
            .m
            .unwrap_or((num_attributes as f64).sqrt().floor() as usize);

<<<<<<< HEAD
        let mut trees: Vec<DecisionTreeRegressor<TX, TY, X, Y>> = Vec::new();
=======
        let mut rng = get_rng_impl(Some(parameters.seed));
        let mut trees: Vec<DecisionTreeRegressor<T>> = Vec::new();

        let mut maybe_all_samples: Option<Vec<Vec<bool>>> = Option::None;
        if parameters.keep_samples {
            maybe_all_samples = Some(Vec::new());
        }
>>>>>>> 764309e3

        for _ in 0..parameters.n_trees {
            let samples = RandomForestRegressor::<TX, TY, X, Y>::sample_with_replacement(
                n_rows,
                &mut rand::thread_rng(),
            );
            let params = DecisionTreeRegressorParameters {
                max_depth: parameters.max_depth,
                min_samples_leaf: parameters.min_samples_leaf,
                min_samples_split: parameters.min_samples_split,
                seed: Some(parameters.seed),
            };
            let tree = DecisionTreeRegressor::fit_weak_learner(x, y, samples, mtry, params)?;
            trees.push(tree);
        }

        Ok(RandomForestRegressor {
            parameters: parameters,
            trees,
        })
    }

    /// Predict class for `x`
    /// * `x` - _KxM_ data where _K_ is number of observations and _M_ is number of features.
    pub fn predict(&self, x: &X) -> Result<Y, Failed> {
        let mut result = Y::zeros(x.shape().0);

        let (n, _) = x.shape();

        for i in 0..n {
            result.set(i, self.predict_for_row(x, i));
        }

        Ok(result)
    }

    fn predict_for_row(&self, x: &X, row: usize) -> TY {
        let n_trees = self.trees.len();

        let mut result = TY::zero();

        for tree in self.trees.iter() {
            result += tree.predict_for_row(x, row);
        }

        result / TY::from_usize(n_trees).unwrap()
    }

    /// Predict OOB classes for `x`. `x` is expected to be equal to the dataset used in training.
    pub fn predict_oob(&self, x: &X) -> Result<Y, Failed> {
        let (n, _) = x.shape();
        /* TODO: FIX THIS
        if self.samples.is_none() {
            Err(Failed::because(
                FailedError::PredictFailed,
                "Need samples=true for OOB predictions.",
            ))
        } else if self.samples.as_ref().unwrap()[0].len() != n {
            Err(Failed::because(
                FailedError::PredictFailed,
                "Prediction matrix must match matrix used in training for OOB predictions.",
            ))
        } else { */
        let mut result = Y::zeros(n);

        for i in 0..n {
            result.set(i, self.predict_for_row_oob(x, i));
        }

        Ok(result)
        // }
    }

    fn predict_for_row_oob(&self, x: &X, row: usize) -> TY {
        let mut n_trees = 0;
        let mut result = TY::zero();

        // TODO: FIX
	// for (tree, samples) in self.trees.iter().zip(self.samples.as_ref().unwrap()) {
        //    if !samples[row] {
        //        result += tree.predict_for_row(x, row);
        //        n_trees += 1;
        //    }
        // }

        // TODO: What to do if there are no oob trees?
        result / TY::from(n_trees).unwrap()
    }

    fn sample_with_replacement(nrows: usize, rng: &mut impl Rng) -> Vec<usize> {
        let mut samples = vec![0; nrows];
        for _ in 0..nrows {
            let xi = rng.gen_range(0..nrows);
            samples[xi] += 1;
        }
        samples
    }
}

#[cfg(test)]
mod tests {
    use super::*;
    use crate::linalg::dense::matrix::DenseMatrix;
    use crate::metrics::mean_absolute_error;

    #[test]
    fn search_parameters() {
        let parameters = RandomForestRegressorSearchParameters {
            n_trees: vec![10, 100],
            m: vec![None, Some(1)],
            ..Default::default()
        };
        let mut iter = parameters.into_iter();
        let next = iter.next().unwrap();
        assert_eq!(next.n_trees, 10);
        assert_eq!(next.m, None);
        let next = iter.next().unwrap();
        assert_eq!(next.n_trees, 100);
        assert_eq!(next.m, None);
        let next = iter.next().unwrap();
        assert_eq!(next.n_trees, 10);
        assert_eq!(next.m, Some(1));
        let next = iter.next().unwrap();
        assert_eq!(next.n_trees, 100);
        assert_eq!(next.m, Some(1));
        assert!(iter.next().is_none());
    }

    #[cfg_attr(target_arch = "wasm32", wasm_bindgen_test::wasm_bindgen_test)]
    #[test]
    fn fit_longley() {
        let x = DenseMatrix::from_2d_array(&[
            &[234.289, 235.6, 159., 107.608, 1947., 60.323],
            &[259.426, 232.5, 145.6, 108.632, 1948., 61.122],
            &[258.054, 368.2, 161.6, 109.773, 1949., 60.171],
            &[284.599, 335.1, 165., 110.929, 1950., 61.187],
            &[328.975, 209.9, 309.9, 112.075, 1951., 63.221],
            &[346.999, 193.2, 359.4, 113.27, 1952., 63.639],
            &[365.385, 187., 354.7, 115.094, 1953., 64.989],
            &[363.112, 357.8, 335., 116.219, 1954., 63.761],
            &[397.469, 290.4, 304.8, 117.388, 1955., 66.019],
            &[419.18, 282.2, 285.7, 118.734, 1956., 67.857],
            &[442.769, 293.6, 279.8, 120.445, 1957., 68.169],
            &[444.546, 468.1, 263.7, 121.95, 1958., 66.513],
            &[482.704, 381.3, 255.2, 123.366, 1959., 68.655],
            &[502.601, 393.1, 251.4, 125.368, 1960., 69.564],
            &[518.173, 480.6, 257.2, 127.852, 1961., 69.331],
            &[554.894, 400.7, 282.7, 130.081, 1962., 70.551],
        ]);
        let y = vec![
            83.0, 88.5, 88.2, 89.5, 96.2, 98.1, 99.0, 100.0, 101.2, 104.6, 108.4, 110.8, 112.6,
            114.2, 115.7, 116.9,
        ];

        let y_hat = RandomForestRegressor::fit(
            &x,
            &y,
            RandomForestRegressorParameters {
                max_depth: None,
                min_samples_leaf: 1,
                min_samples_split: 2,
                n_trees: 1000,
                m: Option::None,
                keep_samples: false,
                seed: 87,
            },
        )
        .and_then(|rf| rf.predict(&x))
        .unwrap();

        assert!(mean_absolute_error(&y, &y_hat) < 1.0);
    }

    #[cfg_attr(target_arch = "wasm32", wasm_bindgen_test::wasm_bindgen_test)]
    #[test]
    fn fit_predict_longley_oob() {
        let x = DenseMatrix::from_2d_array(&[
            &[234.289, 235.6, 159., 107.608, 1947., 60.323],
            &[259.426, 232.5, 145.6, 108.632, 1948., 61.122],
            &[258.054, 368.2, 161.6, 109.773, 1949., 60.171],
            &[284.599, 335.1, 165., 110.929, 1950., 61.187],
            &[328.975, 209.9, 309.9, 112.075, 1951., 63.221],
            &[346.999, 193.2, 359.4, 113.27, 1952., 63.639],
            &[365.385, 187., 354.7, 115.094, 1953., 64.989],
            &[363.112, 357.8, 335., 116.219, 1954., 63.761],
            &[397.469, 290.4, 304.8, 117.388, 1955., 66.019],
            &[419.18, 282.2, 285.7, 118.734, 1956., 67.857],
            &[442.769, 293.6, 279.8, 120.445, 1957., 68.169],
            &[444.546, 468.1, 263.7, 121.95, 1958., 66.513],
            &[482.704, 381.3, 255.2, 123.366, 1959., 68.655],
            &[502.601, 393.1, 251.4, 125.368, 1960., 69.564],
            &[518.173, 480.6, 257.2, 127.852, 1961., 69.331],
            &[554.894, 400.7, 282.7, 130.081, 1962., 70.551],
        ]);
        let y = vec![
            83.0, 88.5, 88.2, 89.5, 96.2, 98.1, 99.0, 100.0, 101.2, 104.6, 108.4, 110.8, 112.6,
            114.2, 115.7, 116.9,
        ];

        let regressor = RandomForestRegressor::fit(
            &x,
            &y,
            RandomForestRegressorParameters {
                max_depth: None,
                min_samples_leaf: 1,
                min_samples_split: 2,
                n_trees: 1000,
                m: Option::None,
                keep_samples: true,
                seed: 87,
            },
        )
        .unwrap();

        let y_hat = regressor.predict(&x).unwrap();
        let y_hat_oob = regressor.predict_oob(&x).unwrap();

        assert!(mean_absolute_error(&y, &y_hat) < mean_absolute_error(&y, &y_hat_oob));
    }

    #[cfg_attr(target_arch = "wasm32", wasm_bindgen_test::wasm_bindgen_test)]
    #[test]
    #[cfg(feature = "serde")]
    fn serde() {
        let x = DenseMatrix::from_2d_array(&[
            &[234.289, 235.6, 159., 107.608, 1947., 60.323],
            &[259.426, 232.5, 145.6, 108.632, 1948., 61.122],
            &[258.054, 368.2, 161.6, 109.773, 1949., 60.171],
            &[284.599, 335.1, 165., 110.929, 1950., 61.187],
            &[328.975, 209.9, 309.9, 112.075, 1951., 63.221],
            &[346.999, 193.2, 359.4, 113.27, 1952., 63.639],
            &[365.385, 187., 354.7, 115.094, 1953., 64.989],
            &[363.112, 357.8, 335., 116.219, 1954., 63.761],
            &[397.469, 290.4, 304.8, 117.388, 1955., 66.019],
            &[419.18, 282.2, 285.7, 118.734, 1956., 67.857],
            &[442.769, 293.6, 279.8, 120.445, 1957., 68.169],
            &[444.546, 468.1, 263.7, 121.95, 1958., 66.513],
            &[482.704, 381.3, 255.2, 123.366, 1959., 68.655],
            &[502.601, 393.1, 251.4, 125.368, 1960., 69.564],
            &[518.173, 480.6, 257.2, 127.852, 1961., 69.331],
            &[554.894, 400.7, 282.7, 130.081, 1962., 70.551],
        ]);
        let y = vec![
            83.0, 88.5, 88.2, 89.5, 96.2, 98.1, 99.0, 100.0, 101.2, 104.6, 108.4, 110.8, 112.6,
            114.2, 115.7, 116.9,
        ];

        let forest = RandomForestRegressor::fit(&x, &y, Default::default()).unwrap();

        let deserialized_forest: RandomForestRegressor<f64, f64, DenseMatrix<f64>, Vec<f64>> =
            bincode::deserialize(&bincode::serialize(&forest).unwrap()).unwrap();

        assert_eq!(forest, deserialized_forest);
    }
}<|MERGE_RESOLUTION|>--- conflicted
+++ resolved
@@ -44,10 +44,6 @@
 //! <script id="MathJax-script" async src="https://cdn.jsdelivr.net/npm/mathjax@3/es5/tex-mml-chtml.js"></script>
 
 use rand::Rng;
-<<<<<<< HEAD
-=======
-
->>>>>>> 764309e3
 use std::default::Default;
 use std::fmt::Debug;
 
@@ -55,15 +51,10 @@
 use serde::{Deserialize, Serialize};
 
 use crate::api::{Predictor, SupervisedEstimator};
-use crate::error::{Failed, FailedError};
-<<<<<<< HEAD
+use crate::error::Failed;
 use crate::linalg::base::{Array1, Array2};
 use crate::num::Number;
-=======
-use crate::linalg::Matrix;
-use crate::math::num::RealNumber;
 use crate::rand::get_rng_impl;
->>>>>>> 764309e3
 use crate::tree::decision_tree_regressor::{
     DecisionTreeRegressor, DecisionTreeRegressorParameters,
 };
@@ -190,11 +181,6 @@
     }
 }
 
-<<<<<<< HEAD
-impl<TX: Number + PartialOrd, TY: Number, X: Array2<TX>, Y: Array1<TY>>
-    RandomForestRegressor<TX, TY, X, Y>
-{
-=======
 /// RandomForestRegressor grid search parameters
 #[cfg_attr(feature = "serde", derive(Serialize, Deserialize))]
 #[derive(Debug, Clone)]
@@ -387,8 +373,9 @@
     }
 }
 
-impl<T: RealNumber> RandomForestRegressor<T> {
->>>>>>> 764309e3
+impl<TX: Number + PartialOrd, TY: Number, X: Array2<TX>, Y: Array1<TY>>
+    RandomForestRegressor<TX, TY, X, Y>
+{
     /// Build a forest of trees from the training set.
     /// * `x` - _NxM_ matrix with _N_ observations and _M_ features in each observation.
     /// * `y` - the target class values
@@ -403,17 +390,13 @@
             .m
             .unwrap_or((num_attributes as f64).sqrt().floor() as usize);
 
-<<<<<<< HEAD
+        let mut rng = get_rng_impl(Some(parameters.seed));
         let mut trees: Vec<DecisionTreeRegressor<TX, TY, X, Y>> = Vec::new();
-=======
-        let mut rng = get_rng_impl(Some(parameters.seed));
-        let mut trees: Vec<DecisionTreeRegressor<T>> = Vec::new();
 
         let mut maybe_all_samples: Option<Vec<Vec<bool>>> = Option::None;
         if parameters.keep_samples {
             maybe_all_samples = Some(Vec::new());
         }
->>>>>>> 764309e3
 
         for _ in 0..parameters.n_trees {
             let samples = RandomForestRegressor::<TX, TY, X, Y>::sample_with_replacement(
