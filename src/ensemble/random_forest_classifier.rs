--- conflicted
+++ resolved
@@ -55,18 +55,11 @@
 
 use crate::api::{Predictor, SupervisedEstimator};
 use crate::error::{Failed, FailedError};
-<<<<<<< HEAD
-use crate::linalg::naive::dense_matrix::DenseMatrix;
-use crate::linalg::{BaseMatrix, Matrix};
-use crate::math::num::RealNumber;
-use crate::rand::get_rng_impl;
-=======
 use crate::linalg::basic::arrays::{Array1, Array2};
 use crate::numbers::basenum::Number;
 use crate::numbers::floatnum::FloatNumber;
 
 use crate::rand_custom::get_rng_impl;
->>>>>>> 083803c9
 use crate::tree::decision_tree_classifier::{
     which_max, DecisionTreeClassifier, DecisionTreeClassifierParameters, SplitCriterion,
 };
@@ -588,32 +581,32 @@
 
     /// Predict the per-class probabilties for each observation.
     /// The probability is calculated as the fraction of trees that predicted a given class
-    pub fn predict_probs<M: Matrix<T>>(&self, x: &M) -> Result<DenseMatrix<f64>, Failed> {
-        let mut result = DenseMatrix::<f64>::zeros(x.shape().0, self.classes.len());
+    pub fn predict_proba<R: Array2<f64>>(&self, x: &X) -> Result<R, Failed> {
+        let mut result: R = R::zeros(x.shape().0, self.classes.as_ref().unwrap().len());
 
         let (n, _) = x.shape();
 
         for i in 0..n {
-            let row_probs = self.predict_probs_for_row(x, i);
+            let row_probs = self.predict_proba_for_row(x, i);
 
             for (j, item) in row_probs.iter().enumerate() {
-                result.set(i, j, *item);
+                result.set((i, j), *item);
             }
         }
 
         Ok(result)
     }
 
-    fn predict_probs_for_row<M: Matrix<T>>(&self, x: &M, row: usize) -> Vec<f64> {
-        let mut result = vec![0; self.classes.len()];
-
-        for tree in self.trees.iter() {
+    fn predict_proba_for_row(&self, x: &X, row: usize) -> Vec<f64> {
+        let mut result = vec![0; self.classes.as_ref().unwrap().len()];
+
+        for tree in self.trees.as_ref().unwrap().iter() {
             result[tree.predict_for_row(x, row)] += 1;
         }
 
         result
             .iter()
-            .map(|n| *n as f64 / self.trees.len() as f64)
+            .map(|n| *n as f64 / self.trees.as_ref().unwrap().len() as f64)
             .collect()
     }
 
@@ -642,8 +635,9 @@
 }
 
 #[cfg(test)]
-mod tests_prob {
+mod tests {
     use super::*;
+    use crate::linalg::basic::arrays::Array;
     use crate::linalg::basic::matrix::DenseMatrix;
     use crate::metrics::*;
 
@@ -827,7 +821,7 @@
             &[5.2, 2.7, 3.9, 1.4],
         ]);
         let y = vec![
-            0., 0., 0., 0., 0., 0., 0., 0., 1., 1., 1., 1., 1., 1., 1., 1., 1., 1., 1., 1.,
+            0, 0, 0, 0, 0, 0, 0, 0, 1, 1, 1, 1, 1, 1, 1, 1, 1, 1, 1, 1,
         ];
 
         let classifier = RandomForestClassifier::fit(
@@ -838,31 +832,32 @@
                 max_depth: None,
                 min_samples_leaf: 1,
                 min_samples_split: 2,
-                n_trees: 100,
+                n_trees: 100,  // this is n_estimators in sklearn
                 m: Option::None,
                 keep_samples: false,
-                seed: 87,
+                seed: 0,
             },
         )
         .unwrap();
 
         println!("{:?}", classifier.classes);
 
-        let results = classifier.predict_probs(&x).unwrap();
+        let results: DenseMatrix<f64> = classifier.predict_proba(&x).unwrap();
         println!("{:?}", x.shape());
         println!("{:?}", results);
         println!("{:?}", results.shape());
 
         assert_eq!(
             results,
-            DenseMatrix::<f64>::from_array(
+            DenseMatrix::<f64>::new(
                 20,
                 2,
-                &[
+                vec![
                     1.0, 0.0, 0.78, 0.22, 0.95, 0.05, 0.82, 0.18, 1.0, 0.0, 0.92, 0.08, 0.99, 0.01,
                     0.96, 0.04, 0.36, 0.64, 0.33, 0.67, 0.02, 0.98, 0.02, 0.98, 0.0, 1.0, 0.0, 1.0,
                     0.0, 1.0, 0.0, 1.0, 0.03, 0.97, 0.05, 0.95, 0.0, 1.0, 0.02, 0.98
-                ]
+                ],
+                true
             )
         );
     }
