[package]
name = "smartcore"
description = "Machine Learning in Rust."
homepage = "https://smartcorelib.org"
version = "0.3.0"
authors = ["smartcore Developers"]
edition = "2021"
license = "Apache-2.0"
documentation = "https://docs.rs/smartcore"
repository = "https://github.com/smartcorelib/smartcore"
readme = "README.md"
keywords = ["machine-learning", "statistical", "ai", "optimization", "linear-algebra"]
categories = ["science"]
exclude = [
    ".github",
    ".gitignore",
    "smartcore.iml",
    "smartcore.svg",
    "tests/"
]

[dependencies]
approx = "0.5.1"
cfg-if = "1.0.0"
ndarray = { version = "0.15", optional = true }
num-traits = "0.2.12"
num = "0.4"
rand = { version = "0.8.5", default-features = false, features = ["small_rng"] }
rand_distr = { version = "0.4", optional = true }
serde = { version = "1", features = ["derive"], optional = true }

[target.'cfg(not(target_arch = "wasm32"))'.dependencies]
typetag = { version = "0.2", optional = true }

[features]
default = []
serde = ["dep:serde", "dep:typetag"]
ndarray-bindings = ["dep:ndarray"]
datasets = ["dep:rand_distr", "std_rand", "serde"]
std_rand = ["rand/std_rng", "rand/std"]
# used by wasm32-unknown-unknown for in-browser usage
js = ["getrandom/js"]

[target.'cfg(target_arch = "wasm32")'.dependencies]
<<<<<<< HEAD
getrandom = { version = "*", optional = true }
=======
getrandom = { version = "0.2.8", optional = true }
>>>>>>> 3126ee87

[target.'cfg(all(target_arch = "wasm32", not(target_os = "wasi")))'.dev-dependencies]
wasm-bindgen-test = "0.3"

[dev-dependencies]
<<<<<<< HEAD
itertools = "*"
=======
itertools = "0.10.5"
>>>>>>> 3126ee87
serde_json = "1.0"
bincode = "1.3.1"

[workspace]

[profile.test]
debug = 1
opt-level = 3

[profile.release]
strip = true 
lto = true
codegen-units = 1
overflow-checks = true<|MERGE_RESOLUTION|>--- conflicted
+++ resolved
@@ -42,21 +42,13 @@
 js = ["getrandom/js"]
 
 [target.'cfg(target_arch = "wasm32")'.dependencies]
-<<<<<<< HEAD
-getrandom = { version = "*", optional = true }
-=======
 getrandom = { version = "0.2.8", optional = true }
->>>>>>> 3126ee87
 
 [target.'cfg(all(target_arch = "wasm32", not(target_os = "wasi")))'.dev-dependencies]
 wasm-bindgen-test = "0.3"
 
 [dev-dependencies]
-<<<<<<< HEAD
-itertools = "*"
-=======
 itertools = "0.10.5"
->>>>>>> 3126ee87
 serde_json = "1.0"
 bincode = "1.3.1"
 
