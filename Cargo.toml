[package]
name = "smartcore"
description = "The most advanced machine learning library in rust."
homepage = "https://smartcorelib.org"
version = "0.4.0"
authors = ["SmartCore Developers"]
edition = "2021"
license = "Apache-2.0"
documentation = "https://docs.rs/smartcore"
repository = "https://github.com/smartcorelib/smartcore"
readme = "README.md"
keywords = ["machine-learning", "statistical", "ai", "optimization", "linear-algebra"]
categories = ["science"]

[dependencies]
approx = "0.5.1"
cfg-if = "1.0.0"
ndarray = { version = "0.15", optional = true }
num-traits = "0.2.12"
num = "0.4"
rand = { version = "0.8.5", default-features = false, features = ["small_rng"] }
rand_distr = { version = "0.4", optional = true }
serde = { version = "1", features = ["derive"], optional = true }

[features]
default = ["serde", "datasets"]
serde = ["dep:serde"]
ndarray-bindings = ["dep:ndarray"]
datasets = ["dep:rand_distr", "std"]
std = ["rand/std_rng", "rand/std"]
# wasm32 only
js = ["getrandom/js"]

[target.'cfg(target_arch = "wasm32")'.dependencies]
getrandom = { version = "0.2", optional = true }

[dev-dependencies]
itertools = "*"
criterion = { version = "0.4", default-features = false }
serde_json = "1.0"
bincode = "1.3.1"

[target.'cfg(all(target_arch = "wasm32", not(target_os = "wasi")))'.dev-dependencies]
wasm-bindgen-test = "0.3"

<<<<<<< HEAD
[profile.bench]
debug = true

[workspace]
resolver = "2"

=======
>>>>>>> b60329ca
[profile.test]
debug = 1
opt-level = 3
split-debuginfo = "unpacked"

[profile.release]
strip = true 
debug = 1
lto = true
codegen-units = 1
overflow-checks = true<|MERGE_RESOLUTION|>--- conflicted
+++ resolved
@@ -43,15 +43,9 @@
 [target.'cfg(all(target_arch = "wasm32", not(target_os = "wasi")))'.dev-dependencies]
 wasm-bindgen-test = "0.3"
 
-<<<<<<< HEAD
-[profile.bench]
-debug = true
-
 [workspace]
 resolver = "2"
 
-=======
->>>>>>> b60329ca
 [profile.test]
 debug = 1
 opt-level = 3
