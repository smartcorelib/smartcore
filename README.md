--- conflicted
+++ resolved
@@ -21,12 +21,11 @@
 * Current working branch is `development` (if you want something that you can test right away).
 * Breaking changes are undergoing development at [`v0.5-wip`](https://github.com/smartcorelib/smartcore/tree/v0.5-wip#readme) (if you are a newcomer better to start from [this README](https://github.com/smartcorelib/smartcore/tree/v0.5-wip#readme) as this will be the next major release).
 
-To start getting familiar with Smartcore v0.5, there is now available a [**Jupyter Notebook environment repository**](https://github.com/smartcorelib/smartcore-jupyter).
+To start getting familiar with the new Smartcore v0.5 API, there is now available a [**Jupyter Notebook environment repository**](https://github.com/smartcorelib/smartcore-jupyter). Please see instructions there, your feedback is valuable for the future of the library.
 
 ## Developers
 Contributions welcome, please start from [CONTRIBUTING and other relevant files](.github/CONTRIBUTING.md).
 
-<<<<<<< HEAD
 ### Walkthrough: traits system and basic structures
 
 #### numbers
@@ -62,11 +61,4 @@
 ```
 
 
-TODO: complete for all modules
-=======
-## Current status
-* Current working branch is `development` (if you want something that you can test right away).
-* Breaking changes are undergoing development at [`v0.5-wip`](https://github.com/smartcorelib/smartcore/tree/v0.5-wip#readme) (if you are a newcomer better to start from [this README](https://github.com/smartcorelib/smartcore/tree/v0.5-wip#readme) as this will be the next major release).
-
-To start getting familiar with the new Smartcore v0.5 API, there is now available a [**Jupyter Notebook environment repository**](https://github.com/smartcorelib/smartcore-jupyter).
->>>>>>> edbac7e4
+TODO: complete for all modules