<p align="center">
  <a href="https://smartcorelib.org">
    <img src="smartcore.svg" width="450" alt="SmartCore">    
  </a>  
</p>
<p align = "center">
    <strong>
        <a href="https://smartcorelib.org">User guide</a> | <a href="https://docs.rs/smartcore/">API</a> | <a href="https://github.com/smartcorelib/smartcore-examples">Examples</a>
    </strong>
</p>

-----

<p align = "center">
<b>The Most Advanced Machine Learning Library In Rust.</b>
</p>

-----

## Developers
Contributions welcome, please start from [CONTRIBUTING and other relevant files](.github/CONTRIBUTING.md).

<<<<<<< HEAD
### Walkthrough: traits system and basic structures

#### numbers
The library is founded on basic traits provided by `num-traits`. Basic traits are in `src/numbers`. These traits are used to define all the procedures in the library to make everything safer and provide constraints to what implementations can handle.

#### linalg
`numbers` are made at use in linear algebra structures in the **`src/linalg/basic`** module. These sub-modules define the traits used all over the code base. 

* *arrays*: In particular data structures like `Array`, `Array1` (1-dimensional), `Array2` (matrix, 2-D); plus their "views" traits. Views are used to provide no-footprint access to data, they have composed traits to allow writing (mutable traits: `MutArray`, `ArrayViewMut`, ...).
* *matrix*: This provides the main entrypoint to matrices operations and currently the only structure provided in the shape of `struct DenseMatrix`. A matrix can be instantiated and automatically make available all the traits in "arrays" (sparse matrices implementation will be provided).
* *vector*: Convenience traits are implemented for `std::Vec` to allow extensive reuse.

These are all traits and by definition they do not allow instantiation. For instantiable structures see implementation like `DenseMatrix` with relative constructor.

#### linalg/traits
The traits in `src/linalg/traits` are closely linked to Linear Algebra's theoretical framework. These traits are used to specify characteristics and constraints for types accepted by various algorithms. For example these allow to define if a matrix is `QRDecomposable` and/or `SVDDecomposable`. See docstring for referencese to theoretical framework.

As above these are all traits and by definition they do not allow instantiation. They are mostly used to provide constraints for implementations. For example, the implementation for Linear Regression requires the input data `X` to be in `smartcore`'s trait system `Array2<FloatNumber> + QRDecomposable<TX> + SVDDecomposable<TX>`, a 2-D matrix that is both QR and SVD decomposable; that is what the provided strucure `linalg::arrays::matrix::DenseMatrix` happens to be: `impl<T: FloatNumber> QRDecomposable<T> for DenseMatrix<T> {};impl<T: FloatNumber> SVDDecomposable<T> for DenseMatrix<T> {}`. 

#### metrics
Implementations for metrics (classification, regression, cluster, ...) and distance measure (Euclidean, Hamming, Manhattan, ...). For example: `Accuracy`, `F1`, `AUC`, `Precision`, `R2`. As everything else in the code base, these implementations reuse `numbers` and `linalg` traits and structures.

These are collected in structures like `pub struct ClassificationMetrics<T> {}` that implements `metrics::Metrics`, these are groups of functions (classification, regression, cluster, ...) that provide instantiation for the structures. Each of those instantiation can be passed around using the relative function, like `pub fn accuracy<T: Number + RealNumber + FloatNumber, V: ArrayView1<T>>(y_true: &V, y_pred: &V) -> T`. This provides a mechanism for metrics to be passed to higher interfaces like the `cross_validate`:
```rust
let results =
  cross_validate(
      BiasedEstimator::fit,  // custom estimator
      &x, &y,                // input data
      NoParameters {},       // extra parameters
      cv,                    // type of cross validator
      &accuracy              // **metrics function** <--------
  ).unwrap();
```


TODO: complete for all modules
=======
## Current status
* Current working branch is `development` (if you want something that you can test right away).
* Breaking changes are undergoing development at [`v0.5-wip`](https://github.com/smartcorelib/smartcore/tree/v0.5-wip#readme) (if you are a newcomer better to start from [this README](https://github.com/smartcorelib/smartcore/tree/v0.5-wip#readme) as this will be the next major release).
>>>>>>> 8a2bdd5a
<|MERGE_RESOLUTION|>--- conflicted
+++ resolved
@@ -17,10 +17,13 @@
 
 -----
 
+## Current status
+* Current working branch is `development` (if you want something that you can test right away).
+* Breaking changes are undergoing development at [`v0.5-wip`](https://github.com/smartcorelib/smartcore/tree/v0.5-wip#readme) (if you are a newcomer better to start from [this README](https://github.com/smartcorelib/smartcore/tree/v0.5-wip#readme) as this will be the next major release).
+
 ## Developers
 Contributions welcome, please start from [CONTRIBUTING and other relevant files](.github/CONTRIBUTING.md).
 
-<<<<<<< HEAD
 ### Walkthrough: traits system and basic structures
 
 #### numbers
@@ -57,8 +60,3 @@
 
 
 TODO: complete for all modules
-=======
-## Current status
-* Current working branch is `development` (if you want something that you can test right away).
-* Breaking changes are undergoing development at [`v0.5-wip`](https://github.com/smartcorelib/smartcore/tree/v0.5-wip#readme) (if you are a newcomer better to start from [this README](https://github.com/smartcorelib/smartcore/tree/v0.5-wip#readme) as this will be the next major release).
->>>>>>> 8a2bdd5a
