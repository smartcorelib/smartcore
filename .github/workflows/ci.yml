name: CI

on:
  push:
    branches: [main, development]
  pull_request:
    branches: [development]

jobs:
  tests:
    runs-on: "${{ matrix.platform.os }}-latest"
    strategy:
      matrix:
        platform:
          [
            { os: "windows", target: "x86_64-pc-windows-msvc" },
            { os: "windows", target: "i686-pc-windows-msvc" },
            { os: "ubuntu", target: "x86_64-unknown-linux-gnu" },
            { os: "ubuntu", target: "i686-unknown-linux-gnu" },
            { os: "ubuntu", target: "wasm32-unknown-unknown" },
            { os: "macos", target: "aarch64-apple-darwin" },
            { os: "ubuntu", target: "wasm32-wasi" },
          ]
    env:
      TZ: "/usr/share/zoneinfo/your/location"
    steps:
      - uses: actions/checkout@v3
      - name: Cache .cargo and target
        uses: actions/cache@v2
        with:
          path: |
            ~/.cargo
            ./target
          key: ${{ runner.os }}-cargo-${{ matrix.platform.target }}-${{ hashFiles('**/Cargo.toml') }}
          restore-keys: ${{ runner.os }}-cargo-${{ matrix.platform.target }}-${{ hashFiles('**/Cargo.toml') }}
      - name: Install Rust toolchain
        uses: actions-rs/toolchain@v1
        with:
          toolchain: stable
          target: ${{ matrix.platform.target }}
          profile: minimal
          default: true
      - name: Install test runner for wasm
        if: matrix.platform.target == 'wasm32-unknown-unknown'
        run: curl https://rustwasm.github.io/wasm-pack/installer/init.sh -sSf | sh
      - name: Install test runner for wasi
        if: matrix.platform.target == 'wasm32-wasi'
        run: curl https://wasmtime.dev/install.sh -sSf | bash
      - name: Stable Build
        uses: actions-rs/cargo@v1
        with:
          command: build
          args: --all-features --target ${{ matrix.platform.target }}
      - name: Tests
        if: matrix.platform.target == 'x86_64-unknown-linux-gnu' || matrix.platform.target == 'x86_64-pc-windows-msvc' || matrix.platform.target == 'aarch64-apple-darwin'
        uses: actions-rs/cargo@v1
        with:
          command: test
          args: --all-features
      - name: Tests in WASM
        if: matrix.platform.target == 'wasm32-unknown-unknown'
        run: wasm-pack test --node -- --all-features
<<<<<<< HEAD
      - name: Tests in WASI
        if: matrix.platform.target == 'wasm32-wasi'
        run: |
          export WASMTIME_HOME="$HOME/.wasmtime"
          export PATH="$WASMTIME_HOME/bin:$PATH"
          cargo install cargo-wasi && cargo wasi test
=======

  check_features:
    runs-on: "${{ matrix.platform.os }}-latest"
    strategy:
      matrix:
        platform: [{ os: "ubuntu" }]
        features: ["--features serde", "--features datasets", ""]
    env:
      TZ: "/usr/share/zoneinfo/your/location"
    steps:
      - uses: actions/checkout@v3
      - name: Cache .cargo and target
        uses: actions/cache@v2
        with:
          path: |
            ~/.cargo
            ./target
          key: ${{ runner.os }}-cargo-features-${{ hashFiles('**/Cargo.toml') }}
          restore-keys: ${{ runner.os }}-cargo-features-${{ hashFiles('**/Cargo.toml') }}
      - name: Install Rust toolchain
        uses: actions-rs/toolchain@v1
        with:
          toolchain: stable
          target: ${{ matrix.platform.target }}
          profile: minimal
          default: true
      - name: Stable Build
        uses: actions-rs/cargo@v1
        with:
          command: build
          args: --no-default-features ${{ matrix.features }}
>>>>>>> b60329ca
<|MERGE_RESOLUTION|>--- conflicted
+++ resolved
@@ -60,14 +60,12 @@
       - name: Tests in WASM
         if: matrix.platform.target == 'wasm32-unknown-unknown'
         run: wasm-pack test --node -- --all-features
-<<<<<<< HEAD
       - name: Tests in WASI
         if: matrix.platform.target == 'wasm32-wasi'
         run: |
           export WASMTIME_HOME="$HOME/.wasmtime"
           export PATH="$WASMTIME_HOME/bin:$PATH"
           cargo install cargo-wasi && cargo wasi test
-=======
 
   check_features:
     runs-on: "${{ matrix.platform.os }}-latest"
@@ -98,5 +96,4 @@
         uses: actions-rs/cargo@v1
         with:
           command: build
-          args: --no-default-features ${{ matrix.features }}
->>>>>>> b60329ca
+          args: --no-default-features ${{ matrix.features }}