--- conflicted
+++ resolved
@@ -43,20 +43,12 @@
       - name: Install test runner for wasm
         if: matrix.platform.target == 'wasm32-unknown-unknown'
         run: curl https://rustwasm.github.io/wasm-pack/installer/init.sh -sSf | sh
-<<<<<<< HEAD
-      - name: Install wasmtime
-=======
       - name: Install test runner for wasi
->>>>>>> 07d84584
         if: matrix.platform.target == 'wasm32-wasi'
         run: |
             curl https://wasmtime.dev/install.sh -sSf | bash
             export WASMTIME_HOME="$HOME/.wasmtime"
             export PATH="$WASMTIME_HOME/bin:$PATH"
-<<<<<<< HEAD
-=======
-            cargo install cargo-wasi
->>>>>>> 07d84584
       - name: Stable Build
         uses: actions-rs/cargo@v1
         with:
@@ -73,8 +65,4 @@
         run: wasm-pack test --node -- --all-features
       - name: Tests in WASI
         if: matrix.platform.target == 'wasm32-wasi'
-<<<<<<< HEAD
-        run: cargo install cargo-wasi && cargo wasi test -- --features default --node
-=======
-        run: cargo wasi test -- --features default --node
->>>>>>> 07d84584
+        run: cargo install cargo-wasi && cargo wasi test -- --features default --node